/**
 * @file tests/main.cpp
 *
 * Main file for Catch testing.
 *
 * mlpack is free software; you may redistribute it and/or modify it under the
 * terms of the 3-clause BSD license.  You should have received a copy of the
 * 3-clause BSD license along with mlpack.  If not, see
 * http://www.opensource.org/licenses/BSD-3-Clause for more information.
 */
<<<<<<< HEAD
#include <mlpack/core.hpp>
=======
#include <iostream>
#include <mlpack.hpp>
>>>>>>> e6ad5f78

// #define CATCH_CONFIG_MAIN  // catch.hpp will define main()
#define CATCH_CONFIG_RUNNER  // we will define main()
#include "catch.hpp"

int main(int argc, char** argv)
{
  /**
   * Uncomment these three lines if you want to test with different random seeds
   * each run.  This is good for ensuring that a test's tolerance is sufficient
   * across many different runs.
   */
  // size_t seed = std::time(NULL);
<<<<<<< HEAD
  // mlpack::math::RandomSeed(seed);
=======
  // RandomSeed(seed);
  #ifndef TEST_VERBOSE
    #ifdef DEBUG
    mlpack::Log::Debug.ignoreInput = true;
    #endif

    mlpack::Log::Info.ignoreInput = true;
    mlpack::Log::Warn.ignoreInput = true;
  #endif
>>>>>>> e6ad5f78

  std::cout << "mlpack version: " << mlpack::util::GetVersion() << std::endl;
  std::cout << "armadillo version: " << arma::arma_version::as_string()
      << std::endl;

  return Catch::Session().run(argc, argv);
}<|MERGE_RESOLUTION|>--- conflicted
+++ resolved
@@ -8,12 +8,7 @@
  * 3-clause BSD license along with mlpack.  If not, see
  * http://www.opensource.org/licenses/BSD-3-Clause for more information.
  */
-<<<<<<< HEAD
-#include <mlpack/core.hpp>
-=======
-#include <iostream>
 #include <mlpack.hpp>
->>>>>>> e6ad5f78
 
 // #define CATCH_CONFIG_MAIN  // catch.hpp will define main()
 #define CATCH_CONFIG_RUNNER  // we will define main()
@@ -27,19 +22,7 @@
    * across many different runs.
    */
   // size_t seed = std::time(NULL);
-<<<<<<< HEAD
-  // mlpack::math::RandomSeed(seed);
-=======
-  // RandomSeed(seed);
-  #ifndef TEST_VERBOSE
-    #ifdef DEBUG
-    mlpack::Log::Debug.ignoreInput = true;
-    #endif
-
-    mlpack::Log::Info.ignoreInput = true;
-    mlpack::Log::Warn.ignoreInput = true;
-  #endif
->>>>>>> e6ad5f78
+  // mlpack::RandomSeed(seed);
 
   std::cout << "mlpack version: " << mlpack::util::GetVersion() << std::endl;
   std::cout << "armadillo version: " << arma::arma_version::as_string()
