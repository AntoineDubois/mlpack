/**
 * @file string_encoding_test.cpp
 * @author Jeffin Sam
 * @author Mikhail Lozhnikov
 *
 * Tests for the StringEncoding class.
 *
 * mlpack is free software; you may redistribute it and/or modify it under the
 * terms of the 3-clause BSD license.  You should have received a copy of the
 * 3-clause BSD license along with mlpack.  If not, see
 * http://www.opensource.org/licenses/BSD-3-Clause for more information.
 */
#include <mlpack/core.hpp>
#include <mlpack/core/boost_backport/boost_backport_string_view.hpp>
#include <mlpack/core/data/tokenizers/split_by_any_of.hpp>
#include <mlpack/core/data/tokenizers/char_extract.hpp>
#include <mlpack/core/data/string_encoding.hpp>
#include <mlpack/core/data/string_encoding_policies/dictionary_encoding_policy.hpp>
#include <mlpack/core/data/string_encoding_policies/bag_of_words_encoding_policy.hpp>
#include <mlpack/core/data/string_encoding_policies/tf_idf_encoding_policy.hpp>
#include <boost/test/unit_test.hpp>
#include <memory>
#include "test_tools.hpp"
#include "serialization.hpp"

using namespace mlpack;
using namespace mlpack::data;
using namespace std;

BOOST_AUTO_TEST_SUITE(StringEncodingTest);

//! Common input for some tests.
static vector<string> stringEncodingInput = {
    "mlpack is an intuitive, fast, and flexible C++ machine learning library "
    "with bindings to other languages. ",
    "It is meant to be a machine learning analog to LAPACK, and aims to "
    "implement a wide array of machine learning methods and functions "
    "as a \"swiss army knife\" for machine learning researchers.",
    "In addition to its powerful C++ interface, mlpack also provides "
    "command-line programs and Python bindings."
};

<<<<<<< HEAD
//! Common UTF-8 input for some unicode tests.
static vector<string> stringEncodingUtf8Input = {
    "mlpack "
    "\xE2\x93\x9C\xE2\x93\x9B\xE2\x93\x9F\xE2\x93\x90\xE2\x93\x92\xE2\x93\x9A",
    "MLPACK "
    "\xE2\x93\x82\xE2\x93\x81\xE2\x93\x85\xE2\x92\xB6\xE2\x92\xB8\xE2\x93\x80 "
    "mlpack",
    "\xF0\x9F\x84\xBC\xF0\x9F\x84\xBB\xF0\x9F\x84\xBF\xF0\x9F\x84\xB0"
    "\xF0\x9F\x84\xB2\xF0\x9F\x84\xBA "
    "\xE2\x93\x9C\xE2\x93\x9B\xE2\x93\x9F\xE2\x93\x90\xE2\x93\x92\xE2\x93\x9A "
    "MLPACK "
    "\xF0\x9F\x84\xBC\xF0\x9F\x84\xBB\xF0\x9F\x84\xBF\xF0\x9F\x84\xB0"
    "\xF0\x9F\x84\xB2\xF0\x9F\x84\xBA "
    "\xE2\x93\x82\xE2\x93\x81\xE2\x93\x85\xE2\x92\xB6\xE2\x92\xB8\xE2\x93\x80"
};

=======
>>>>>>> fe950e93
/**
 * Test the dictionary encoding algorithm.
 */
BOOST_AUTO_TEST_CASE(DictionaryEncodingTest)
{
  using DictionaryType = StringEncodingDictionary<boost::string_view>;

  arma::mat output;
  DictionaryEncoding<SplitByAnyOf::TokenType> encoder;
  SplitByAnyOf tokenizer(" .,\"");

  encoder.Encode(stringEncodingInput, output, tokenizer);

  const DictionaryType& dictionary = encoder.Dictionary();

  // Checking that each token has a unique label.
  std::unordered_map<size_t, size_t> keysCount;

  for (auto& keyValue : dictionary.Mapping())
  {
    keysCount[keyValue.second]++;

    BOOST_REQUIRE_EQUAL(keysCount[keyValue.second], 1);
  }

  arma::mat expected = {
    {  1,  2,  3,  4,  5,  6,  7,  8,  9, 10, 11, 12, 13, 14, 15, 16,  0,
       0,  0,  0,  0,  0,  0,  0,  0,  0,  0,  0,  0,  0,  0,  0,  0 },
    { 17,  2, 18, 14, 19, 20,  9, 10, 21, 14, 22,  6, 23, 14, 24, 20, 25,
      26, 27,  9, 10, 28,  6, 29, 30, 20, 31, 32, 33, 34,  9, 10, 35 },
    { 36, 37, 14, 38, 39,  8, 40,  1, 41, 42, 43, 44,  6, 45, 13,  0,  0,
       0,  0,  0,  0,  0,  0,  0,  0,  0,  0,  0,  0,  0,  0,  0,  0 }
  };

  CheckMatrices(output, expected);
}

/**
 * Test the dictionary encoding algorithm with unicode characters.
 */
BOOST_AUTO_TEST_CASE(UnicodeDictionaryEncodingTest)
{
  using DictionaryType = StringEncodingDictionary<boost::string_view>;

  arma::mat output;
  DictionaryEncoding<SplitByAnyOf::TokenType> encoder;
  SplitByAnyOf tokenizer(" .,\"");

  encoder.Encode(stringEncodingUtf8Input, output, tokenizer);

  const DictionaryType& dictionary = encoder.Dictionary();

  // Checking that each token has a unique label.
  std::unordered_map<size_t, size_t> keysCount;

  for (auto& keyValue : dictionary.Mapping())
  {
    keysCount[keyValue.second]++;

    BOOST_REQUIRE_EQUAL(keysCount[keyValue.second], 1);
  }

  arma::mat expected = {
    { 1, 2, 0, 0, 0 },
    { 3, 4, 1, 0, 0 },
    { 5, 2, 3, 5, 4 }
  };

  CheckMatrices(output, expected);
}

/**
 * Test the one pass modification of the dictionary encoding algorithm.
 */
BOOST_AUTO_TEST_CASE(OnePassDictionaryEncodingTest)
{
  using DictionaryType = StringEncodingDictionary<boost::string_view>;

  vector<vector<size_t>> output;
  DictionaryEncoding<SplitByAnyOf::TokenType> encoder(
      (DictionaryEncodingPolicy()));
  SplitByAnyOf tokenizer(" .,\"");

  encoder.Encode(stringEncodingInput, output, tokenizer);

  const DictionaryType& dictionary = encoder.Dictionary();

  // Checking that each token has a unique label.
  std::unordered_map<size_t, size_t> keysCount;

  for (auto& keyValue : dictionary.Mapping())
  {
    keysCount[keyValue.second]++;

    BOOST_REQUIRE_EQUAL(keysCount[keyValue.second], 1);
  }

  vector<vector<size_t>> expected = {
    {  1,  2,  3,  4,  5,  6,  7,  8,  9, 10, 11, 12, 13, 14, 15, 16 },
    { 17,  2, 18, 14, 19, 20,  9, 10, 21, 14, 22,  6, 23, 14, 24, 20, 25,
      26, 27,  9, 10, 28,  6, 29, 30, 20, 31, 32, 33, 34,  9, 10, 35 },
    { 36, 37, 14, 38, 39,  8, 40,  1, 41, 42, 43, 44,  6, 45, 13 }
  };

  BOOST_REQUIRE(output == expected);
}


/**
 * Test the SplitByAnyOf tokenizer.
 */
BOOST_AUTO_TEST_CASE(SplitByAnyOfTokenizerTest)
{
  std::vector<boost::string_view> tokens;
  boost::string_view line(stringEncodingInput[0]);
  SplitByAnyOf tokenizer(" ,.");
  boost::string_view token = tokenizer(line);

  while (!token.empty())
  {
    tokens.push_back(token);
    token = tokenizer(line);
  }

  vector<string> expected = { "mlpack", "is", "an", "intuitive", "fast",
    "and", "flexible", "C++", "machine", "learning", "library", "with",
    "bindings", "to", "other", "languages"
  };

  BOOST_REQUIRE_EQUAL(tokens.size(), expected.size());

  for (size_t i = 0; i < tokens.size(); i++)
    BOOST_REQUIRE_EQUAL(tokens[i], expected[i]);
}

/**
 * Test the SplitByAnyOf tokenizer in case of unicode characters.
 */
BOOST_AUTO_TEST_CASE(SplitByAnyOfTokenizerUnicodeTest)
{
  vector<string> expectedUtf8Tokens = {
    "\xF0\x9F\x84\xBC\xF0\x9F\x84\xBB\xF0\x9F\x84\xBF\xF0\x9F\x84\xB0"
    "\xF0\x9F\x84\xB2\xF0\x9F\x84\xBA",
    "\xE2\x93\x9C\xE2\x93\x9B\xE2\x93\x9F\xE2\x93\x90\xE2\x93\x92\xE2\x93\x9A",
    "MLPACK",
    "\xF0\x9F\x84\xBC\xF0\x9F\x84\xBB\xF0\x9F\x84\xBF\xF0\x9F\x84\xB0"
    "\xF0\x9F\x84\xB2\xF0\x9F\x84\xBA",
    "\xE2\x93\x82\xE2\x93\x81\xE2\x93\x85\xE2\x92\xB6\xE2\x92\xB8\xE2\x93\x80"
  };

  std::vector<boost::string_view> tokens;
  boost::string_view line(stringEncodingUtf8Input[2]);
  SplitByAnyOf tokenizer(" ,.");
  boost::string_view token = tokenizer(line);

  while (!token.empty())
  {
    tokens.push_back(token);
    token = tokenizer(line);
  }

  BOOST_REQUIRE_EQUAL(tokens.size(), expectedUtf8Tokens.size());

  for (size_t i = 0; i < tokens.size(); i++)
    BOOST_REQUIRE_EQUAL(tokens[i], expectedUtf8Tokens[i]);
}

/**
* Test the CharExtract tokenizer.
*/
BOOST_AUTO_TEST_CASE(DictionaryEncodingIndividualCharactersTest)
{
  vector<string> input = {
    "GACCA",
    "ABCABCD",
    "GAB"
  };

  arma::mat output;
  DictionaryEncoding<CharExtract::TokenType> encoder;

  encoder.Encode(input, output, CharExtract());

  arma::mat target = {
    { 1, 2, 3, 3, 2, 0, 0 },
    { 2, 4, 3, 2, 4, 3, 5 },
    { 1, 2, 4, 0, 0, 0, 0 }
  };
  CheckMatrices(output, target);
}

/**
 * Test the one pass modification of the dictionary encoding algorithm
 * in case of individual character encoding.
 */
BOOST_AUTO_TEST_CASE(OnePassDictionaryEncodingIndividualCharactersTest)
{
  std::vector<string> input = {
    "GACCA",
    "ABCABCD",
    "GAB"
  };

  vector<vector<size_t>> output;
  DictionaryEncoding<CharExtract::TokenType> encoder;

  encoder.Encode(input, output, CharExtract());

  vector<vector<size_t>> expected = {
    { 1, 2, 3, 3, 2 },
    { 2, 4, 3, 2, 4, 3, 5 },
    { 1, 2, 4 }
  };

  BOOST_REQUIRE(output == expected);
}

/**
 * Test the functionality of copy constructor.
 */
BOOST_AUTO_TEST_CASE(StringEncodingCopyTest)
{
  using DictionaryType = StringEncodingDictionary<boost::string_view>;
  arma::sp_mat output;
  DictionaryEncoding<SplitByAnyOf::TokenType> encoderCopy;
  SplitByAnyOf tokenizer(" ,.");

  vector<pair<string, size_t>> naiveDictionary;

  {
    DictionaryEncoding<SplitByAnyOf::TokenType> encoder;
    encoder.Encode(stringEncodingInput, output, tokenizer);

    for (const string& token : encoder.Dictionary().Tokens())
    {
      naiveDictionary.emplace_back(token, encoder.Dictionary().Value(token));
    }

    encoderCopy = DictionaryEncoding<SplitByAnyOf::TokenType>(encoder);
  }

  const DictionaryType& copiedDictionary = encoderCopy.Dictionary();

  BOOST_REQUIRE_EQUAL(naiveDictionary.size(), copiedDictionary.Size());

  for (const pair<string, size_t>& keyValue : naiveDictionary)
  {
    BOOST_REQUIRE(copiedDictionary.HasToken(keyValue.first));
    BOOST_REQUIRE_EQUAL(copiedDictionary.Value(keyValue.first),
        keyValue.second);
  }
}

/**
 * Test the move assignment operator.
 */
BOOST_AUTO_TEST_CASE(StringEncodingMoveTest)
{
  using DictionaryType = StringEncodingDictionary<boost::string_view>;
  arma::sp_mat output;
  DictionaryEncoding<SplitByAnyOf::TokenType> encoderCopy;
  SplitByAnyOf tokenizer(" ,.");

  vector<pair<string, size_t>> naiveDictionary;

  {
    DictionaryEncoding<SplitByAnyOf::TokenType> encoder;
    encoder.Encode(stringEncodingInput, output, tokenizer);

    for (const string& token : encoder.Dictionary().Tokens())
    {
      naiveDictionary.emplace_back(token, encoder.Dictionary().Value(token));
    }

    encoderCopy = std::move(encoder);
  }

  const DictionaryType& copiedDictionary = encoderCopy.Dictionary();

  BOOST_REQUIRE_EQUAL(naiveDictionary.size(), copiedDictionary.Size());

  for (const pair<string, size_t>& keyValue : naiveDictionary)
  {
    BOOST_REQUIRE(copiedDictionary.HasToken(keyValue.first));
    BOOST_REQUIRE_EQUAL(copiedDictionary.Value(keyValue.first),
        keyValue.second);
  }
}

/**
 * The function checks that the given dictionaries contain the same data.
 */
template<typename TokenType>
void CheckDictionaries(const StringEncodingDictionary<TokenType>& expected,
                       const StringEncodingDictionary<TokenType>& obtained)
{
  // MapType is equal to std::unordered_map<Token, size_t>.
  using MapType = typename StringEncodingDictionary<TokenType>::MapType;

  const MapType& mapping = obtained.Mapping();
  const MapType& expectedMapping = expected.Mapping();

  BOOST_REQUIRE_EQUAL(mapping.size(), expectedMapping.size());

  for (auto& keyVal : expectedMapping)
  {
    BOOST_REQUIRE_EQUAL(mapping.at(keyVal.first), keyVal.second);
  }

  for (auto& keyVal : mapping)
  {
    BOOST_REQUIRE_EQUAL(expectedMapping.at(keyVal.first), keyVal.second);
  }
}

/**
 * This is a specialization of the CheckDictionaries() function for
 * the boost::string_view token type.
 */
template<>
void CheckDictionaries(
    const StringEncodingDictionary<boost::string_view>& expected,
    const StringEncodingDictionary<boost::string_view>& obtained)
{
  /* MapType is equal to
   *
   * std::unordered_map<boost::string_view,
   *                    size_t,
   *                    boost::hash<boost::string_view>>.
   */
  using MapType =
      typename StringEncodingDictionary<boost::string_view>::MapType;

  const std::deque<std::string>& expectedTokens = expected.Tokens();
  const std::deque<std::string>& tokens = obtained.Tokens();
  const MapType& expectedMapping = expected.Mapping();
  const MapType& mapping = obtained.Mapping();

  BOOST_REQUIRE_EQUAL(tokens.size(), expectedTokens.size());
  BOOST_REQUIRE_EQUAL(mapping.size(), expectedMapping.size());
  BOOST_REQUIRE_EQUAL(mapping.size(), tokens.size());

  for (size_t i = 0; i < tokens.size(); i++)
  {
    BOOST_REQUIRE_EQUAL(tokens[i], expectedTokens[i]);
    BOOST_REQUIRE_EQUAL(expectedMapping.at(tokens[i]), mapping.at(tokens[i]));
  }
}

/**
 * This is a specialization of the CheckDictionaries() function for
 * the integer token type.
 */
template<>
void CheckDictionaries(const StringEncodingDictionary<int>& expected,
                       const StringEncodingDictionary<int>& obtained)
{
  // MapType is equal to std::arry<size_t, 256>.
  using MapType = typename StringEncodingDictionary<int>::MapType;

  const MapType& expectedMapping = expected.Mapping();
  const MapType& mapping = obtained.Mapping();

  BOOST_REQUIRE_EQUAL(expected.Size(), obtained.Size());

  for (size_t i = 0; i < mapping.size(); i++)
  {
    BOOST_REQUIRE_EQUAL(mapping[i], expectedMapping[i]);
  }
}

/**
 * Serialization test for the general template of the StringEncodingDictionary
 * class.
 */
BOOST_AUTO_TEST_CASE(StringEncodingDictionarySerialization)
{
  using DictionaryType = StringEncodingDictionary<string>;

  DictionaryType dictionary;
  SplitByAnyOf tokenizer(" ,.");

  for (const string& line : stringEncodingInput)
  {
    boost::string_view lineView(line);

    boost::string_view token = tokenizer(lineView);

    while (!tokenizer.IsTokenEmpty(token))
    {
      dictionary.AddToken(string(token));

      token = tokenizer(lineView);
    }
  }

  DictionaryType xmlDictionary, textDictionary, binaryDictionary;

  SerializeObjectAll(dictionary, xmlDictionary, textDictionary,
      binaryDictionary);

  CheckDictionaries(dictionary, xmlDictionary);
  CheckDictionaries(dictionary, textDictionary);
  CheckDictionaries(dictionary, binaryDictionary);
}

/**
 * Serialization test for the dictionary encoding algorithm with
 * the SplitByAnyOf tokenizer.
 */
BOOST_AUTO_TEST_CASE(SplitByAnyOfDictionaryEncodingSerialization)
{
  using EncoderType = DictionaryEncoding<SplitByAnyOf::TokenType>;

  EncoderType encoder;
  SplitByAnyOf tokenizer(" ,.");
  arma::mat output;

  encoder.Encode(stringEncodingInput, output, tokenizer);

  EncoderType xmlEncoder, textEncoder, binaryEncoder;
  arma::mat xmlOutput, textOutput, binaryOutput;

  SerializeObjectAll(encoder, xmlEncoder, textEncoder, binaryEncoder);

  CheckDictionaries(encoder.Dictionary(), xmlEncoder.Dictionary());
  CheckDictionaries(encoder.Dictionary(), textEncoder.Dictionary());
  CheckDictionaries(encoder.Dictionary(), binaryEncoder.Dictionary());

  xmlEncoder.Encode(stringEncodingInput, xmlOutput, tokenizer);
  textEncoder.Encode(stringEncodingInput, textOutput, tokenizer);
  binaryEncoder.Encode(stringEncodingInput, binaryOutput, tokenizer);

  CheckMatrices(output, xmlOutput, textOutput, binaryOutput);
}

/**
 * Serialization test for the dictionary encoding algorithm with
 * the CharExtract tokenizer.
 */
BOOST_AUTO_TEST_CASE(CharExtractDictionaryEncodingSerialization)
{
  using EncoderType = DictionaryEncoding<CharExtract::TokenType>;

  EncoderType encoder;
  CharExtract tokenizer;
  arma::mat output;
  encoder.Encode(stringEncodingInput, output, tokenizer);

  EncoderType xmlEncoder, textEncoder, binaryEncoder;
  arma::mat xmlOutput, textOutput, binaryOutput;

  SerializeObjectAll(encoder, xmlEncoder, textEncoder, binaryEncoder);

  CheckDictionaries(encoder.Dictionary(), xmlEncoder.Dictionary());
  CheckDictionaries(encoder.Dictionary(), textEncoder.Dictionary());
  CheckDictionaries(encoder.Dictionary(), binaryEncoder.Dictionary());

  xmlEncoder.Encode(stringEncodingInput, xmlOutput, tokenizer);
  textEncoder.Encode(stringEncodingInput, textOutput, tokenizer);
  binaryEncoder.Encode(stringEncodingInput, binaryOutput, tokenizer);

  CheckMatrices(output, xmlOutput, textOutput, binaryOutput);
}

BOOST_AUTO_TEST_CASE(BagOfWordsEncodingTest)
{
  using DictionaryType = StringEncodingDictionary<boost::string_view>;

  arma::mat output;
  BagOfWordsEncoding<SplitByAnyOf::TokenType> encoder;
  SplitByAnyOf tokenizer(" ,.");

  encoder.Encode(stringEncodingInput, output, tokenizer);
  const DictionaryType& dictionary = encoder.Dictionary();

  // Checking that everything is mapped to different numbers
  std::unordered_map<size_t, size_t> keysCount;
  for (auto& keyValue : dictionary.Mapping())
  {
    keysCount[keyValue.second]++;
    // Every token should be mapped only once
    BOOST_REQUIRE_EQUAL(keysCount[keyValue.second], 1);
  }
  arma::mat expected = {
    {  1, 1, 1, 1, 1, 1, 1, 1, 1, 1, 1, 1, 1, 1, 1, 1, 0, 0, 0, 0, 0, 0, 0, 0,
       0, 0, 0, 0, 0, 0, 0, 0, 0, 0, 0, 0, 0, 0, 0, 0, 0, 0, 0, 0, 0 },
    {  0, 1, 0, 0, 0, 1, 0, 0, 1, 1, 0, 0, 0, 1, 0, 0, 1, 1, 1, 1, 1, 1, 1, 1,
       1, 1, 1, 1, 1, 1, 1, 1, 1, 1, 1, 0, 0, 0, 0, 0, 0, 0, 0, 0, 0 },
    {  1, 0, 0, 0, 0, 1, 0, 1, 0, 0, 0, 0, 1, 1, 0, 0, 0, 0, 0, 0, 0, 0, 0, 0,
       0, 0, 0, 0, 0, 0, 0, 0, 0, 0, 0, 1, 1, 1, 1, 1, 1, 1, 1, 1, 1 }
  };
  CheckMatrices(output, expected);
}

/**
* Bag of Words encoding algorithm output saved in a vector.
*/ 
BOOST_AUTO_TEST_CASE(VectorBagOfWordsEncodingTest)
{
  using DictionaryType = StringEncodingDictionary<boost::string_view>;

  vector<vector<size_t>> output;
  BagOfWordsEncoding<SplitByAnyOf::TokenType> encoder(
      (BagOfWordsEncodingPolicy()));
  SplitByAnyOf tokenizer(" ,.");

  encoder.Encode(stringEncodingInput, output, tokenizer);

  const DictionaryType& dictionary = encoder.Dictionary();

  // Checking that everything is mapped to different numbers
  std::unordered_map<size_t, size_t> keysCount;
  for (auto& keyValue : dictionary.Mapping())
  {
    keysCount[keyValue.second]++;
    // Every token should be mapped only once
    BOOST_REQUIRE_EQUAL(keysCount[keyValue.second], 1);
  }

  vector<vector<size_t>> expected = {
    {  1, 1, 1, 1, 1, 1, 1, 1, 1, 1, 1, 1, 1, 1, 1, 1, 0, 0, 0, 0, 0, 0, 0, 0,
       0, 0, 0, 0, 0, 0, 0, 0, 0, 0, 0, 0, 0, 0, 0, 0, 0, 0, 0, 0, 0 },
    {  0, 1, 0, 0, 0, 1, 0, 0, 1, 1, 0, 0, 0, 1, 0, 0, 1, 1, 1, 1, 1, 1, 1, 1,
       1, 1, 1, 1, 1, 1, 1, 1, 1, 1, 1, 0, 0, 0, 0, 0, 0, 0, 0, 0, 0 },
    {  1, 0, 0, 0, 0, 1, 0, 1, 0, 0, 0, 0, 1, 1, 0, 0, 0, 0, 0, 0, 0, 0, 0, 0,
       0, 0, 0, 0, 0, 0, 0, 0, 0, 0, 0, 1, 1, 1, 1, 1, 1, 1, 1, 1, 1 }
  };

  BOOST_REQUIRE(output == expected);
}

/**
* Test Bag of Words encoding for characters.
*/
BOOST_AUTO_TEST_CASE(BagOfWordsEncodingIndividualCharactersTest)
{
  vector<string> input = {
    "GACCA",
    "ABCABCD",
    "GAB"
  };

  arma::mat output;
  BagOfWordsEncoding<CharExtract::TokenType> encoder;

  // Passing a empty string to encode characters
  encoder.Encode(input, output, CharExtract());
  arma::mat target = {
    { 1, 1, 1, 0, 0 },
    { 0, 1, 1, 1, 1 },
    { 1, 1, 0, 1, 0 }
  };

  CheckMatrices(output, target);
}

/**
 * Test the Bag of Words encoding algorithm in case of individual
 * character encoding, storing resulting in vector<vector<vectorType>>.
 */
BOOST_AUTO_TEST_CASE(VectorBagOfWordsEncodingIndividualCharactersTest)
{
  std::vector<string> input = {
    "GACCA",
    "ABCABCD",
    "GAB"
  };

  vector<vector<size_t>> output;
  BagOfWordsEncoding<CharExtract::TokenType> encoder;

  // Passing a empty string to encode characters
  encoder.Encode(input, output, CharExtract());

  vector<vector<size_t>> expected = {
    { 1, 1, 1, 0, 0 },
    { 0, 1, 1, 1, 1 },
    { 1, 1, 0, 1, 0 }
  };

  BOOST_REQUIRE(output == expected);
}

/**
 * Test the Tf-Idf Encoding using rawcount type and smoothidf as true,
 * which is the deafult values used for algorithim.
 */
BOOST_AUTO_TEST_CASE(RawCountSmoothIdfEncodingTest)
{
  using DictionaryType = StringEncodingDictionary<boost::string_view>;

  arma::mat output;
  TfIdfEncoding<SplitByAnyOf::TokenType> encoder;
  SplitByAnyOf tokenizer(" ,.");

  encoder.Encode(stringEncodingInput, output, tokenizer);
  const DictionaryType& dictionary = encoder.Dictionary();

  // Checking that everything is mapped to different numbers
  std::unordered_map<size_t, size_t> keysCount;
  for (auto& keyValue : dictionary.Mapping())
  {
    keysCount[keyValue.second]++;
    // Every token should be mapped only once
    BOOST_REQUIRE_EQUAL(keysCount[keyValue.second], 1);
  }
  arma::mat expected = {
    {  1.28768207245178, 1.28768207245178, 1.69314718055995, 1.69314718055995,
       1.69314718055995, 1, 1.69314718055995, 1.28768207245178,
       1.28768207245178, 1.28768207245178, 1.69314718055995, 1.69314718055995,
       1.28768207245178, 1, 1.69314718055995, 1.69314718055995, 0, 0, 0, 0, 0,
       0, 0, 0, 0, 0, 0, 0, 0, 0, 0, 0, 0, 0, 0, 0, 0, 0, 0, 0, 0, 0, 0, 0,
       0 },
    {  0, 1.28768207245178, 0, 0, 0, 2, 0, 0, 3.86304621735534,
       3.86304621735534, 0, 0, 0, 3, 0, 0, 1.69314718055995, 1.69314718055995,
       1.69314718055995, 5.07944154167984, 1.69314718055995, 1.69314718055995,
       1.69314718055995, 1.69314718055995, 1.69314718055995, 1.69314718055995,
       1.69314718055995, 1.69314718055995, 1.69314718055995, 1.69314718055995,
       1.69314718055995, 1.69314718055995, 1.69314718055995, 1.69314718055995,
       1.69314718055995, 0, 0, 0, 0, 0, 0, 0, 0, 0, 0 },
    {  1.28768207245178, 0, 0, 0, 0, 1, 0, 1.28768207245178, 0, 0, 0, 0,
       1.28768207245178, 1, 0, 0, 0, 0, 0, 0, 0, 0, 0, 0, 0, 0, 0, 0, 0, 0, 0,
       0, 0, 0, 0, 1.69314718055995, 1.69314718055995, 1.69314718055995,
       1.69314718055995, 1.69314718055995, 1.69314718055995, 1.69314718055995,
       1.69314718055995, 1.69314718055995,  1.69314718055995 }
  };
  CheckMatrices(output, expected, 1e-12);
}

/**
 * Test the TfIdf encoding algorithm, using rawcount as type of tf and smoothIdf
 * as true, storing the result in a vector<vecotr<vectorType>>.
 */
BOOST_AUTO_TEST_CASE(VectorRawCountSmoothIdfEncodingTest)
{
  using DictionaryType = StringEncodingDictionary<boost::string_view>;

  vector<vector<double>> output;
  TfIdfEncoding<SplitByAnyOf::TokenType> encoder(
      (TfIdfEncodingPolicy()));
  SplitByAnyOf tokenizer(" ,.");

  encoder.Encode(stringEncodingInput, output, tokenizer);

  const DictionaryType& dictionary = encoder.Dictionary();

  // Checking that everything is mapped to different numbers
  std::unordered_map<size_t, size_t> keysCount;
  for (auto& keyValue : dictionary.Mapping())
  {
    keysCount[keyValue.second]++;
    // Every token should be mapped only once
    BOOST_REQUIRE_EQUAL(keysCount[keyValue.second], 1);
  }

  vector<vector<double>> expected = {
    {  1.28768207245178, 1.28768207245178, 1.69314718055995, 1.69314718055995,
       1.69314718055995, 1, 1.69314718055995, 1.28768207245178,
       1.28768207245178, 1.28768207245178, 1.69314718055995, 1.69314718055995,
       1.28768207245178, 1, 1.69314718055995, 1.69314718055995, 0, 0, 0, 0, 0,
       0, 0, 0, 0, 0, 0, 0, 0, 0, 0, 0, 0, 0, 0, 0, 0, 0, 0, 0, 0, 0, 0, 0,
       0 },
    {  0, 1.28768207245178, 0, 0, 0, 2, 0, 0, 3.86304621735534,
       3.86304621735534, 0, 0, 0, 3, 0, 0, 1.69314718055995, 1.69314718055995,
       1.69314718055995, 5.07944154167984, 1.69314718055995, 1.69314718055995,
       1.69314718055995, 1.69314718055995, 1.69314718055995, 1.69314718055995,
       1.69314718055995, 1.69314718055995, 1.69314718055995, 1.69314718055995,
       1.69314718055995, 1.69314718055995, 1.69314718055995, 1.69314718055995,
       1.69314718055995, 0, 0, 0, 0, 0, 0, 0, 0, 0, 0 },
    {  1.28768207245178, 0, 0, 0, 0, 1, 0, 1.28768207245178, 0, 0, 0, 0,
       1.28768207245178, 1, 0, 0, 0, 0, 0, 0, 0, 0, 0, 0, 0, 0, 0, 0, 0, 0, 0,
       0, 0, 0, 0, 1.69314718055995, 1.69314718055995, 1.69314718055995,
       1.69314718055995, 1.69314718055995, 1.69314718055995, 1.69314718055995,
       1.69314718055995, 1.69314718055995,  1.69314718055995 }
  };
  for (size_t i = 0; i < expected.size(); i++)
    for (size_t j = 0; j < expected[i].size(); j++)
      BOOST_REQUIRE_CLOSE(expected[i][j], output[i][j], 1e-12);
}

/**
 * Test TFIDF encoding for characters, using rawcount as tf type and
 * smoothidf as true.
 */
BOOST_AUTO_TEST_CASE(RawCountSmoothIdfEncodingIndividualCharactersTest)
{
  vector<string> input = {
    "GACCA",
    "ABCABCD",
    "GAB"
  };

  arma::mat output;
  TfIdfEncoding<CharExtract::TokenType> encoder;

  // Passing a empty string to encode charactersrawcountsmoothidftrue
  encoder.Encode(input, output, CharExtract());
  arma::mat target = {
    { 1.2876820724517808, 2, 2.5753641449035616, 0, 0 },
    { 0, 2, 2.5753641449035616, 2.5753641449035616, 1.6931471805599454 },
    { 1.2876820724517808, 1, 0, 1.2876820724517808, 0 }
  };
  CheckMatrices(output, target, 1e-12);
}

/**
 * Test the Tf-Idf encoding algorithm to store result in vector
 * in case of individual character encoding using default values.
 */
BOOST_AUTO_TEST_CASE(VectorRawCountSmoothIdfEncodingIndividualCharactersTest)
{
  std::vector<string> input = {
    "GACCA",
    "ABCABCD",
    "GAB"
  };

  vector<vector<double>> output;
  TfIdfEncoding<CharExtract::TokenType> encoder;

  // Passing a empty string to encode characters
  encoder.Encode(input, output, CharExtract());
  vector<vector<double>> expected = {
    { 1.2876820724517808, 2, 2.5753641449035616, 0, 0 },
    { 0, 2, 2.5753641449035616, 2.5753641449035616, 1.6931471805599454 },
    { 1.2876820724517808, 1, 0, 1.2876820724517808, 0 }
  };
  for (size_t i = 0; i < expected.size(); i++)
    for (size_t j = 0; j < expected[i].size(); j++)
      BOOST_REQUIRE_CLOSE(expected[i][j], output[i][j], 1e-12);
}

/**
 * Test the Tf-Idf Encoding using rawcount type and smoothidf as false.
 */
BOOST_AUTO_TEST_CASE(TfIdfRawCountEncodingTest)
{
  using DictionaryType = StringEncodingDictionary<boost::string_view>;

  arma::mat output;
  TfIdfEncoding<SplitByAnyOf::TokenType> encoder(
      (TfIdfEncodingPolicy(TfIdfEncodingPolicy::TfTypes::RAW_COUNT, false)));
  SplitByAnyOf tokenizer(" ,.");

  encoder.Encode(stringEncodingInput, output, tokenizer);

  const DictionaryType& dictionary = encoder.Dictionary();

  // Checking that everything is mapped to different numbers
  std::unordered_map<size_t, size_t> keysCount;
  for (auto& keyValue : dictionary.Mapping())
  {
    keysCount[keyValue.second]++;
    // Every token should be mapped only once
    BOOST_REQUIRE_EQUAL(keysCount[keyValue.second], 1);
  }

  arma::mat expected = {
    {  1.40546510810816, 1.40546510810816, 2.09861228866811, 2.09861228866811,
       2.09861228866811, 1, 2.09861228866811, 1.40546510810816,
       1.40546510810816, 1.40546510810816, 2.09861228866811, 2.09861228866811,
       1.40546510810816, 1, 2.09861228866811, 2.09861228866811, 0, 0, 0, 0, 0,
       0, 0, 0, 0, 0, 0, 0, 0, 0, 0, 0, 0, 0, 0, 0, 0, 0, 0, 0, 0, 0, 0, 0,
       0 },
    {  0, 1.40546510810816, 0, 0, 0, 2, 0, 0, 4.21639532432449,
       4.21639532432449, 0, 0, 0, 3, 0, 0, 2.09861228866811, 2.09861228866811,
       2.09861228866811, 6.29583686600433, 2.09861228866811, 2.09861228866811,
       2.09861228866811, 2.09861228866811, 2.09861228866811, 2.09861228866811,
       2.09861228866811, 2.09861228866811, 2.09861228866811, 2.09861228866811,
       2.09861228866811, 2.09861228866811, 2.09861228866811, 2.09861228866811,
       2.09861228866811, 0, 0, 0, 0, 0, 0, 0, 0, 0, 0 },
    {  1.40546510810816, 0, 0, 0, 0, 1, 0, 1.40546510810816, 0, 0, 0, 0,
       1.40546510810816, 1, 0, 0, 0, 0, 0, 0, 0, 0, 0, 0, 0, 0, 0, 0, 0, 0, 0,
       0, 0, 0, 0, 2.09861228866811, 2.09861228866811, 2.09861228866811,
       2.09861228866811, 2.09861228866811, 2.09861228866811, 2.09861228866811,
       2.09861228866811, 2.09861228866811,  2.09861228866811 }
  };
  CheckMatrices(output, expected, 1e-12);
}

/**
 * Test the TfIdf encoding algorithm for output type as vector, with rawcount
 * as type, but with smoothidf as false.
 */ 
BOOST_AUTO_TEST_CASE(VectorTfIdfRawCountEncodingTest)
{
  using DictionaryType = StringEncodingDictionary<boost::string_view>;

  vector<vector<double>> output;
  TfIdfEncoding<SplitByAnyOf::TokenType>
      encoder(TfIdfEncodingPolicy::TfTypes::RAW_COUNT, false);
  SplitByAnyOf tokenizer(" ,.");

  encoder.Encode(stringEncodingInput, output, tokenizer);

  const DictionaryType& dictionary = encoder.Dictionary();

  // Checking that everything is mapped to different numbers
  std::unordered_map<size_t, size_t> keysCount;
  for (auto& keyValue : dictionary.Mapping())
  {
    keysCount[keyValue.second]++;
    // Every token should be mapped only once
    BOOST_REQUIRE_EQUAL(keysCount[keyValue.second], 1);
  }

  vector<vector<double>> expected = {
    {  1.40546510810816, 1.40546510810816, 2.09861228866811, 2.09861228866811,
       2.09861228866811, 1, 2.09861228866811, 1.40546510810816,
       1.40546510810816, 1.40546510810816, 2.09861228866811, 2.09861228866811,
       1.40546510810816, 1, 2.09861228866811, 2.09861228866811, 0, 0, 0, 0, 0,
       0, 0, 0, 0, 0, 0, 0, 0, 0, 0, 0, 0, 0, 0, 0, 0, 0, 0, 0, 0, 0, 0, 0,
       0 },
    {  0, 1.40546510810816, 0, 0, 0, 2, 0, 0, 4.21639532432449,
       4.21639532432449, 0, 0, 0, 3, 0, 0, 2.09861228866811, 2.09861228866811,
       2.09861228866811, 6.29583686600433, 2.09861228866811, 2.09861228866811,
       2.09861228866811, 2.09861228866811, 2.09861228866811, 2.09861228866811,
       2.09861228866811, 2.09861228866811, 2.09861228866811, 2.09861228866811,
       2.09861228866811, 2.09861228866811, 2.09861228866811, 2.09861228866811,
       2.09861228866811, 0, 0, 0, 0, 0, 0, 0, 0, 0, 0 },
    {  1.40546510810816, 0, 0, 0, 0, 1, 0, 1.40546510810816, 0, 0, 0, 0,
       1.40546510810816, 1, 0, 0, 0, 0, 0, 0, 0, 0, 0, 0, 0, 0, 0, 0, 0, 0, 0,
       0, 0, 0, 0, 2.09861228866811, 2.09861228866811, 2.09861228866811,
       2.09861228866811, 2.09861228866811, 2.09861228866811, 2.09861228866811,
       2.09861228866811, 2.09861228866811,  2.09861228866811 }
  };
  for (size_t i = 0; i < expected.size(); i++)
    for (size_t j = 0; j < expected[i].size(); j++)
      BOOST_REQUIRE_CLOSE(expected[i][j], output[i][j], 1e-12);
}

/**
 * Test TFIDF encoding for characters, using rawcount as
 * tf type and smoothidf as false.
 */
BOOST_AUTO_TEST_CASE(RawcountTfIdfEncodingIndividualCharactersTest)
{
  vector<string> input = {
    "GACCA",
    "ABCABCD",
    "GAB"
  };

  arma::mat output;
  TfIdfEncoding<CharExtract::TokenType>
      encoder(TfIdfEncodingPolicy::TfTypes::RAW_COUNT, false);

  // Passing a empty string to encode charactersrawcountsmoothidftrue
  encoder.Encode(input, output, CharExtract());
  arma::mat target = {
    { 1.4054651081081644, 2, 2.8109302162163288, 0, 0 },
    { 0, 2, 2.8109302162163288, 2.8109302162163288, 2.0986122886681100 },
    { 1.4054651081081644, 1, 0, 1.4054651081081644, 0 }
  };
  CheckMatrices(output, target, 1e-12);
}

/**
 * Test the Tf Idf encoding algorithm to store result in vector
 * in case of individual character encoding, using raw count as type,
 * and smoothidf as false.
 */
BOOST_AUTO_TEST_CASE(VectorRawcountEncodingIndividualCharactersTest)
{
  std::vector<string> input = {
    "GACCA",
    "ABCABCD",
    "GAB"
  };

  vector<vector<double>> output;
  TfIdfEncoding<CharExtract::TokenType>
      encoder(TfIdfEncodingPolicy::TfTypes::RAW_COUNT, false);

  // Passing a empty string to encode characters
  encoder.Encode(input, output, CharExtract());
  vector<vector<double>> expected = {
    { 1.4054651081081644, 2, 2.8109302162163288, 0, 0 },
    { 0, 2, 2.8109302162163288, 2.8109302162163288, 2.0986122886681100 },
    { 1.4054651081081644, 1, 0, 1.4054651081081644, 0 }
  };
  for (size_t i = 0; i < expected.size(); i++)
    for (size_t j = 0; j < expected[i].size(); j++)
      BOOST_REQUIRE_CLOSE(expected[i][j], output[i][j], 1e-12);
}

/**
 * Test TFIDF encoding for characters, using binary weighting scheme
 * for tf and smoothidf as true.
 */
BOOST_AUTO_TEST_CASE(BinarySmoothIdfEncodingIndividualCharactersTest)
{
  vector<string> input = {
    "GACCA",
    "ABCABCD",
    "GAB"
  };

  arma::mat output;
  TfIdfEncoding<CharExtract::TokenType>
      encoder(TfIdfEncodingPolicy::TfTypes::BINARY, true);

  // Passing a empty string to encode charactersrawcountsmoothidftrue
  encoder.Encode(input, output, CharExtract());
  arma::mat target = {
    { 1.2876820724517808, 1, 1.2876820724517808, 0, 0 },
    { 0, 1, 1.2876820724517808, 1.2876820724517808, 1.6931471805599454 },
    { 1.2876820724517808, 1, 0, 1.2876820724517808, 0 }
  };
  CheckMatrices(output, target, 1e-12);
}

/**
 * Test TFIDF encoding for characters to store results in vector, using binary
 * weighting scheme for tf and smoothidf as true.
 */
BOOST_AUTO_TEST_CASE(VectorBnarySmoothIdfEncodingIndividualCharactersTest)
{
  std::vector<string> input = {
    "GACCA",
    "ABCABCD",
    "GAB"
  };

  vector<vector<double>> output;
  TfIdfEncoding<CharExtract::TokenType>
      encoder(TfIdfEncodingPolicy::TfTypes::BINARY, true);

  // Passing a empty string to encode characters
  encoder.Encode(input, output, CharExtract());
  vector<vector<double>> expected = {
    { 1.2876820724517808, 1, 1.2876820724517808, 0, 0 },
    { 0, 1, 1.2876820724517808, 1.2876820724517808, 1.6931471805599454 },
    { 1.2876820724517808, 1, 0, 1.2876820724517808, 0 }
  };
  for (size_t i = 0; i < expected.size(); i++)
    for (size_t j = 0; j < expected[i].size(); j++)
      BOOST_REQUIRE_CLOSE(expected[i][j], output[i][j], 1e-12);
}

/**
 * Test TFIDF encoding for characters, using binary
 * as weighting scheme and smoothidf as false.
 */
BOOST_AUTO_TEST_CASE(BinaryTfIdfEncodingIndividualCharactersTest)
{
  vector<string> input = {
    "GACCA",
    "ABCABCD",
    "GAB"
  };

  arma::mat output;
  TfIdfEncoding<CharExtract::TokenType>
      encoder(TfIdfEncodingPolicy::TfTypes::BINARY, false);

  // Passing a empty string to encode charactersrawcountsmoothidftrue
  encoder.Encode(input, output, CharExtract());
  arma::mat target = {
    { 1.4054651081081644, 1, 1.4054651081081644, 0, 0 },
    { 0, 1, 1.4054651081081644, 1.4054651081081644, 2.0986122886681100 },
    { 1.4054651081081644, 1, 0, 1.4054651081081644, 0 }
  };
  CheckMatrices(output, target, 1e-12);
}

/**
 * Test TFIDF encoding for characters, using sublinear
 * as weighting scheme and smoothidf as true.
 */
BOOST_AUTO_TEST_CASE(SublinearSmoothIdfEncodingIndividualCharactersTest)
{
  vector<string> input = {
    "GACCA",
    "ABCABCD",
    "GAB"
  };

  arma::mat output;
  TfIdfEncoding<CharExtract::TokenType>
      encoder(TfIdfEncodingPolicy::TfTypes::SUBLINEAR_TF, true);

  // Passing a empty string to encode charactersrawcountsmoothidftrue
  encoder.Encode(input, output, CharExtract());
  arma::mat target = {
    { 1.2876820724517808, 1.6931471805599454, 2.1802352704293200, 0, 0 },
    { 0, 1.6931471805599454, 2.1802352704293200, 2.1802352704293200,
      1.6931471805599454 },
    { 1.2876820724517808, 1, 0, 1.2876820724517808, 0 }
  };
  CheckMatrices(output, target, 1e-12);
}

/**
 * Test TFIDF encoding for characters, using sublinear
 * as weighting scheme and smoothidf as false.
 */
BOOST_AUTO_TEST_CASE(SublinearTfIdfEncodingIndividualCharactersTest)
{
  vector<string> input = {
    "GACCA",
    "ABCABCD",
    "GAB"
  };

  arma::mat output;
  TfIdfEncoding<CharExtract::TokenType>
      encoder(TfIdfEncodingPolicy::TfTypes::SUBLINEAR_TF, false);

  // Passing a empty string to encode charactersrawcountsmoothidftrue
  encoder.Encode(input, output, CharExtract());
  arma::mat target = {
    { 1.4054651081081644, 1.6931471805599454, 2.3796592851687173, 0, 0 },
    { 0, 1.6931471805599454, 2.3796592851687173, 2.3796592851687173,
      2.0986122886681100 },
    { 1.4054651081081644, 1, 0, 1.4054651081081644, 0 }
  };
  CheckMatrices(output, target, 1e-12);
}

/**
 * Test TFIDF encoding for characters, using term
 * Frequency as weighting scheme and smoothidf as true.
 */
BOOST_AUTO_TEST_CASE(TermFrequencySmoothIdfEncodingIndividualCharactersTest)
{
  vector<string> input = {
    "GACCA",
    "ABCABCD",
    "GAB"
  };

  arma::mat output;
  TfIdfEncoding<CharExtract::TokenType>
      encoder(TfIdfEncodingPolicy::TfTypes::TERM_FREQUENCY, true);

  // Passing a empty string to encode charactersrawcountsmoothidftrue
  encoder.Encode(input, output, CharExtract());
  arma::mat target = {
    { 0.2575364144903562, 0.4, 0.5150728289807124, 0, 0 },
    { 0, 0.2857142857142857, 0.3679091635576516, 0.3679091635576516,
      0.2418781686514208 },
    { 0.4292273574839269, 0.3333333333333333, 0, 0.4292273574839269, 0 }
  };
  CheckMatrices(output, target, 1e-12);
}

/**
 * Test TFIDF encoding for characters, using Term
 * Frequency as weighting scheme and smoothidf as false.
 */
BOOST_AUTO_TEST_CASE(TermFrequencyTfIdfEncodingIndividualCharactersTest)
{
  vector<string> input = {
    "GACCA",
    "ABCABCD",
    "GAB"
  };

  arma::mat output;
  TfIdfEncoding<CharExtract::TokenType>
      encoder(TfIdfEncodingPolicy::TfTypes::TERM_FREQUENCY, false);

  // Passing a empty string to encode charactersrawcountsmoothidftrue
  encoder.Encode(input, output, CharExtract());
  arma::mat target = {
    { 0.2810930216216329, 0.4, 0.5621860432432658, 0, 0 },
    { 0, 0.2857142857142857, 0.4015614594594755, 0.4015614594594755,
      0.2998017555240157 },
    { 0.4684883693693881, 0.3333333333333333, 0, 0.4684883693693881, 0 }
  };
  CheckMatrices(output, target, 1e-12);
}

/**
 * Serialization test for the TF-IDF encoding algorithm with
 * the SplitByAnyOf tokenizer.
 */
BOOST_AUTO_TEST_CASE(SplitByAnyOfTfIdfEncodingSerialization)
{
  using EncoderType = TfIdfEncoding<SplitByAnyOf::TokenType>;

  EncoderType encoder;
  SplitByAnyOf tokenizer(" ,.\"");
  arma::mat output;

  encoder.Encode(stringEncodingInput, output, tokenizer);

  EncoderType xmlEncoder, textEncoder, binaryEncoder;
  arma::mat xmlOutput, textOutput, binaryOutput;

  SerializeObjectAll(encoder, xmlEncoder, textEncoder, binaryEncoder);

  CheckDictionaries(encoder.Dictionary(), xmlEncoder.Dictionary());
  CheckDictionaries(encoder.Dictionary(), textEncoder.Dictionary());
  CheckDictionaries(encoder.Dictionary(), binaryEncoder.Dictionary());

  xmlEncoder.Encode(stringEncodingInput, xmlOutput, tokenizer);
  textEncoder.Encode(stringEncodingInput, textOutput, tokenizer);
  binaryEncoder.Encode(stringEncodingInput, binaryOutput, tokenizer);

  CheckMatrices(output, xmlOutput, textOutput, binaryOutput);
}

BOOST_AUTO_TEST_SUITE_END();
<|MERGE_RESOLUTION|>--- conflicted
+++ resolved
@@ -40,7 +40,6 @@
     "command-line programs and Python bindings."
 };
 
-<<<<<<< HEAD
 //! Common UTF-8 input for some unicode tests.
 static vector<string> stringEncodingUtf8Input = {
     "mlpack "
@@ -57,8 +56,6 @@
     "\xE2\x93\x82\xE2\x93\x81\xE2\x93\x85\xE2\x92\xB6\xE2\x92\xB8\xE2\x93\x80"
 };
 
-=======
->>>>>>> fe950e93
 /**
  * Test the dictionary encoding algorithm.
  */
