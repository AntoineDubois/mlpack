/**
 * @file tests/io_test.cpp
 * @author Matthew Amidon, Ryan Curtin
 *
 * Test for the IO input parameter system.
 *
 * mlpack is free software; you may redistribute it and/or modify it under the
 * terms of the 3-clause BSD license.  You should have received a copy of the
 * 3-clause BSD license along with mlpack.  If not, see
 * http://www.opensource.org/licenses/BSD-3-Clause for more information.
 */
#include <mlpack/core.hpp>
// We'll use CLIOptions.
#include <mlpack/bindings/cli/cli_option.hpp>
#include <mlpack/bindings/cli/third_party/CLI/CLI11.hpp>

namespace mlpack {
namespace util {

template<typename T>
using Option = mlpack::bindings::cli::CLIOption<T>;

} // namespace util
} // namespace mlpack

static const std::string testName = "";

#include <mlpack/core/util/param.hpp>
#include <mlpack/bindings/cli/parse_command_line.hpp>
#include <mlpack/bindings/cli/end_program.hpp>

#include "catch.hpp"

using namespace mlpack;
using namespace mlpack::util;
using namespace mlpack::kernel;
using namespace mlpack::data;
using namespace mlpack::bindings::cli;
using namespace std;

// When we run these tests, we have to nuke the existing CLI object that's
// created by default.
struct IOTestDestroyer
{
  IOTestDestroyer() { IO::ClearSettings(); }
};

/**
 * Before running a test that uses the CLI options, we have to add the default
 * options that are required for CLI to function, since it will be destroyed at
 * the end of every test that uses CLI in this test suite.
 */
void AddRequiredCLIOptions()
{
  IO::ClearSettings();

  // These will register with CLI immediately.
  CLIOption<bool> help(false, "help", "Default help info.", "h", "bool");
  CLIOption<string> info("", "info", "Get help on a specific module or option.",
      "", "string");
  CLIOption<bool> verbose(false, "verbose", "Display information messages and "
      "the full list of parameters and timers at the end of execution.", "v",
      "bool");
  CLIOption<bool> version(false, "version", "Display the version of mlpack.",
      "V", "bool");
}

/**
 * Tests that CLI works as intended, namely that IO::Add propagates
 * successfully.
 */
TEST_CASE_METHOD(IOTestDestroyer, "TestCLIAdd", "[IOTest]")
{
  AddRequiredCLIOptions();

  // Check that the IO::HasParam returns false if no value has been specified
  // on the commandline and ignores any programmatical assignments.
  CLIOption<bool> b(false, "global/bool", "True or false.", "a", "bool");

  // IO::HasParam should return false here.
  REQUIRE(!IO::HasParam("global/bool"));

  // Check that our aliasing works.
  REQUIRE(IO::HasParam("global/bool") == IO::HasParam("a"));
  REQUIRE(IO::GetParam<bool>("global/bool") == IO::GetParam<bool>("a"));
}

/**
 * Tests that the various PARAM_* macros work properly.
 */
TEST_CASE_METHOD(IOTestDestroyer, "TestOption", "[IOTest]")
{
  AddRequiredCLIOptions();

  // This test will involve creating an option, and making sure CLI reflects
  // this.
  PARAM_IN(int, "test_parent/test", "test desc", "", 42, false);

  REQUIRE(IO::GetParam<int>("test_parent/test") == 42);
}

/**
 * Test that duplicate flags are filtered out correctly.
 */
TEST_CASE_METHOD(IOTestDestroyer, "TestDuplicateFlag", "[IOTest]")
{
  AddRequiredCLIOptions();

  PARAM_FLAG("test", "test", "t");

  int argc = 3;
  const char* argv[3];
  argv[0] = "./test";
  argv[1] = "--test";
  argv[2] = "--test";

  // This should not throw an exception.
  REQUIRE_NOTHROW(
      ParseCommandLine(argc, const_cast<char**>(argv)));
}

/**
 * Test that duplicate options throw an exception.
 */
TEST_CASE_METHOD(IOTestDestroyer, "TestDuplicateParam",
                "[IOTest]")
{
  AddRequiredCLIOptions();

  int argc = 5;
  const char* argv[5];
  argv[0] = "./test";
  argv[1] = "--info";
  argv[2] = "test1";
  argv[3] = "--info";
  argv[4] = "test2";

  // This should throw an exception.
  Log::Fatal.ignoreInput = true;
  REQUIRE_THROWS_AS(ParseCommandLine(argc, const_cast<char**>(argv)),
      std::runtime_error);
  Log::Fatal.ignoreInput = false;
}

/**
 * Ensure that a Boolean option which we define is set correctly.
 */
TEST_CASE_METHOD(IOTestDestroyer, "TestBooleanOption",
                "[IOTest]")
{
  AddRequiredCLIOptions();

  PARAM_FLAG("flag_test", "flag test description", "");

  REQUIRE(IO::HasParam("flag_test") == false);

  // Now check that CLI reflects that it is false by default.
  REQUIRE(IO::GetParam<bool>("flag_test") == false);

  // Now, if we specify this flag, it should be true.
  int argc = 2;
  const char* argv[2];
  argv[0] = "programname";
  argv[1] = "--flag_test";

  ParseCommandLine(argc, const_cast<char**>(argv));

  REQUIRE(IO::GetParam<bool>("flag_test") == true);
  REQUIRE(IO::HasParam("flag_test") == true);
}

/**
 * Test that a vector option works correctly.
 */
TEST_CASE_METHOD(IOTestDestroyer, "TestVectorOption",
                "[IOTest]")
{
  AddRequiredCLIOptions();

  PARAM_VECTOR_IN(size_t, "test_vec", "test description", "t");

  int argc = 5;
  const char* argv[5];
  argv[0] = "./test";
  argv[1] = "--test_vec";
  argv[2] = "1";
  argv[3] = "2";
  argv[4] = "4";

  ParseCommandLine(argc, const_cast<char**>(argv));

  REQUIRE(IO::HasParam("test_vec"));

  vector<size_t> v = IO::GetParam<vector<size_t>>("test_vec");

  REQUIRE(v.size() == 3);
  REQUIRE(v[0] == 1);
  REQUIRE(v[1] == 2);
  REQUIRE(v[2] == 4);
}

/**
 * Test that we can use a vector option by specifying it many times.
 */
TEST_CASE_METHOD(IOTestDestroyer, "TestVectorOption2",
                "[IOTest]")
{
  AddRequiredCLIOptions();

  PARAM_VECTOR_IN(size_t, "test2_vec", "test description", "T");

  int argc = 7;
  const char* argv[7];
  argv[0] = "./test";
  argv[1] = "--test2_vec";
  argv[2] = "1";
  argv[3] = "--test2_vec";
  argv[4] = "2";
  argv[5] = "--test2_vec";
  argv[6] = "4";

  ParseCommandLine(argc, const_cast<char**>(argv));

  REQUIRE(IO::HasParam("test2_vec"));

  vector<size_t> v = IO::GetParam<vector<size_t>>("test2_vec");

  REQUIRE(v.size() == 3);
  REQUIRE(v[0] == 1);
  REQUIRE(v[1] == 2);
  REQUIRE(v[2] == 4);
}

TEST_CASE_METHOD(IOTestDestroyer, "InputColVectorParamTest",
                "[IOTest]")
{
  AddRequiredCLIOptions();

  PARAM_COL_IN("vector", "Test vector", "l");

  // Fake arguments.
  const char* argv[3];
  argv[0] = "./test";
  argv[1] = "-l";
  argv[2] = "iris_test_labels.csv";

  int argc = 3;

  // The const-cast is a little hacky but should be fine...
  ParseCommandLine(argc, const_cast<char**>(argv));

  // The --vector parameter should exist.
  REQUIRE(IO::HasParam("vector"));
  // The --vector_file parameter should not exist (it should be transparent from
  // inside the program).
  Log::Fatal.ignoreInput = true;
  REQUIRE_THROWS_AS(IO::HasParam("vector_file"), runtime_error);
  Log::Fatal.ignoreInput = false;

  arma::vec vec1 = IO::GetParam<arma::vec>("vector");
  arma::vec vec2 = IO::GetParam<arma::vec>("vector");

  REQUIRE(vec1.n_rows == 63);
  REQUIRE(vec2.n_rows == 63);

  for (size_t i = 0; i < vec1.n_elem; ++i)
    REQUIRE(vec1[i] == Approx(vec2[i]).epsilon(1e-12));
}

TEST_CASE_METHOD(IOTestDestroyer, "InputUnsignedColVectorParamTest",
                "[IOTest]")
{
  AddRequiredCLIOptions();

  PARAM_UCOL_IN("vector", "Test vector", "l");

  // Fake arguments.
  const char* argv[3];
  argv[0] = "./test";
  argv[1] = "-l";
  argv[2] = "iris_test_labels.csv";

  int argc = 3;

  // The const-cast is a little hacky but should be fine...
  ParseCommandLine(argc, const_cast<char**>(argv));

  // The --vector parameter should exist.
  REQUIRE(IO::HasParam("vector"));
  // The --vector_file parameter should not exist (it should be transparent from
  // inside the program).
  Log::Fatal.ignoreInput = true;
  REQUIRE_THROWS_AS(IO::HasParam("vector_file"), runtime_error);
  Log::Fatal.ignoreInput = false;

  arma::Col<size_t> vec1 = IO::GetParam<arma::Col<size_t>>("vector");
  arma::Col<size_t> vec2 = IO::GetParam<arma::Col<size_t>>("vector");

  REQUIRE(vec1.n_rows == 63);
  REQUIRE(vec2.n_rows == 63);

  for (size_t i = 0; i < vec1.n_elem; ++i)
    REQUIRE(vec1[i] == vec2[i]);
}

TEST_CASE_METHOD(IOTestDestroyer, "InputRowVectorParamTest",
                "[IOTest]")
{
  AddRequiredCLIOptions();

  PARAM_ROW_IN("row", "Test vector", "l");

  // Fake arguments.
  const char* argv[3];
  argv[0] = "./test";
  argv[1] = "-l";
  argv[2] = "testRes.csv";

  int argc = 3;

  // The const-cast is a little hacky but should be fine...
  ParseCommandLine(argc, const_cast<char**>(argv));

  // The --vector parameter should exist.
  REQUIRE(IO::HasParam("row"));
  // The --vector_file parameter should not exist (it should be transparent from
  // inside the program).
  Log::Fatal.ignoreInput = true;
  REQUIRE_THROWS_AS(IO::HasParam("row_file"), runtime_error);
  Log::Fatal.ignoreInput = false;

  arma::rowvec vec1 = IO::GetParam<arma::rowvec>("row");
  arma::rowvec vec2 = IO::GetParam<arma::rowvec>("row");

  REQUIRE(vec1.n_cols == 7);
  REQUIRE(vec2.n_cols == 7);

  for (size_t i = 0; i < vec1.n_elem; ++i)
    REQUIRE(vec1[i] == Approx(vec2[i]).epsilon(1e-12));
}

TEST_CASE_METHOD(IOTestDestroyer, "InputUnsignedRowVectorParamTest",
                "[IOTest]")
{
  AddRequiredCLIOptions();

  PARAM_UROW_IN("row", "Test vector", "l");

  // Fake arguments.
  const char* argv[3];
  argv[0] = "./test";
  argv[1] = "-l";
  argv[2] = "testRes.csv";

  int argc = 3;

  // The const-cast is a little hacky but should be fine...
  ParseCommandLine(argc, const_cast<char**>(argv));

  // The --vector parameter should exist.
  REQUIRE(IO::HasParam("row"));
  // The --vector_file parameter should not exist (it should be transparent from
  // inside the program).
  Log::Fatal.ignoreInput = true;
  REQUIRE_THROWS_AS(IO::HasParam("row_file"), runtime_error);
  Log::Fatal.ignoreInput = false;

  arma::Row<size_t> vec1 = IO::GetParam<arma::Row<size_t>>("row");
  arma::Row<size_t> vec2 = IO::GetParam<arma::Row<size_t>>("row");

  REQUIRE(vec1.n_cols == 7);
  REQUIRE(vec2.n_cols == 7);

  for (size_t i = 0; i < vec1.n_elem; ++i)
    REQUIRE(vec1[i] == vec2[i]);
}

TEST_CASE_METHOD(IOTestDestroyer, "OutputColParamTest",
                "[IOTest]")
{
  AddRequiredCLIOptions();

  // --vector is an output parameter.
  PARAM_COL_OUT("vector", "Test vector", "l");

  // Set some fake arguments.
  const char* argv[3];
  argv[0] = "./test";
  argv[1] = "-l";
  argv[2] = "test.csv";

  int argc = 3;

  ParseCommandLine(argc, const_cast<char**>(argv));

  // The --vector parameter should exist.
  REQUIRE(IO::HasParam("vector"));
  // The --vector_file parameter should not exist (it should be transparent from
  // inside the program).
  Log::Fatal.ignoreInput = true;
  REQUIRE_THROWS_AS(IO::HasParam("vector_file"), runtime_error);
  Log::Fatal.ignoreInput = false;

  // Since it's an output parameter, we don't need any input and don't need to
  // call ParseCommandLine().
  arma::vec dataset = arma::randu<arma::vec>(100);
  IO::GetParam<arma::vec>("vector") = dataset;

  // Write the file.
  EndProgram();
  IO::ClearSettings();
  AddRequiredCLIOptions();

  // Now load the vector back and make sure it was saved correctly.
  arma::vec dataset2;
  data::Load("test.csv", dataset2);

  REQUIRE(dataset.n_rows == dataset2.n_rows);
  for (size_t i = 0; i < dataset.n_elem; ++i)
    REQUIRE(dataset[i] == Approx(dataset2[i]).epsilon(1e-12));

  // Remove the file.
  remove("test.csv");
}

TEST_CASE_METHOD(IOTestDestroyer, "OutputUnsignedColParamTest",
                "[IOTest]")
{
  AddRequiredCLIOptions();

  // --vector is an output parameter.
  PARAM_UCOL_OUT("vector", "Test vector", "l");

  // Set some fake arguments.
  const char* argv[3];
  argv[0] = "./test";
  argv[1] = "-l";
  argv[2] = "test.csv";

  int argc = 3;

  ParseCommandLine(argc, const_cast<char**>(argv));

  // The --vector parameter should exist.
  REQUIRE(IO::HasParam("vector"));
  // The --vector_file parameter should not exist (it should be transparent from
  // inside the program).
  Log::Fatal.ignoreInput = true;
  REQUIRE_THROWS_AS(IO::HasParam("vector_file"), runtime_error);
  Log::Fatal.ignoreInput = false;

  // Since it's an output parameter, we don't need any input and don't need to
  // call ParseCommandLine().
  arma::Col<size_t> dataset = arma::randi<arma::Col<size_t>>(100);
  IO::GetParam<arma::Col<size_t>>("vector") = dataset;

  // Write the file.
  EndProgram();
  IO::ClearSettings();
  AddRequiredCLIOptions();

  // Now load the vector back and make sure it was saved correctly.
  arma::Col<size_t> dataset2;
  data::Load("test.csv", dataset2);

  REQUIRE(dataset.n_rows == dataset2.n_rows);
  for (size_t i = 0; i < dataset.n_elem; ++i)
    REQUIRE(dataset[i] == dataset2[i]);

  // Remove the file.
  remove("test.csv");
}

TEST_CASE_METHOD(IOTestDestroyer, "OutputRowParamTest",
                "[IOTest]")
{
  AddRequiredCLIOptions();

  // --row is an output parameter.
  PARAM_ROW_OUT("row", "Test vector", "l");

  // Set some fake arguments.
  const char* argv[3];
  argv[0] = "./test";
  argv[1] = "-l";
  argv[2] = "test.csv";

  int argc = 3;

  ParseCommandLine(argc, const_cast<char**>(argv));

  // The --row parameter should exist.
  REQUIRE(IO::HasParam("row"));
  // The --row_file parameter should not exist (it should be transparent from
  // inside the program).
  Log::Fatal.ignoreInput = true;
  REQUIRE_THROWS_AS(IO::HasParam("row_file"), runtime_error);
  Log::Fatal.ignoreInput = false;

  // Since it's an output parameter, we don't need any input and don't need to
  // call ParseCommandLine().
  arma::rowvec dataset = arma::randu<arma::rowvec>(100);
  IO::GetParam<arma::rowvec>("row") = dataset;

  // Write the file.
  EndProgram();
  IO::ClearSettings();
  AddRequiredCLIOptions();

  // Now load the row vector back and make sure it was saved correctly.
  arma::rowvec dataset2;
  data::Load("test.csv", dataset2);

  REQUIRE(dataset.n_cols == dataset2.n_cols);
  for (size_t i = 0; i < dataset.n_elem; ++i)
    REQUIRE(dataset[i] == Approx(dataset2[i]).epsilon(1e-12));

  // Remove the file.
  remove("test.csv");
}

TEST_CASE_METHOD(IOTestDestroyer, "OutputUnsignedRowParamTest", "[IOTest]")
{
  AddRequiredCLIOptions();

  // --row is an output parameter.
  PARAM_UROW_OUT("row", "Test vector", "l");

  // Set some fake arguments.
  const char* argv[3];
  argv[0] = "./test";
  argv[1] = "-l";
  argv[2] = "test.csv";

  int argc = 3;

  ParseCommandLine(argc, const_cast<char**>(argv));

  // The --row parameter should exist.
  REQUIRE(IO::HasParam("row"));
  // The --row_file parameter should not exist (it should be transparent from
  // inside the program).
  Log::Fatal.ignoreInput = true;
  REQUIRE_THROWS_AS(IO::HasParam("row_file"), runtime_error);
  Log::Fatal.ignoreInput = false;

  // Since it's an output parameter, we don't need any input and don't need to
  // call ParseCommandLine().
  arma::Row<size_t> dataset = arma::randi<arma::Row<size_t>>(100);
  IO::GetParam<arma::Row<size_t>>("row") = dataset;

  // Write the file.
  EndProgram();
  IO::ClearSettings();
  AddRequiredCLIOptions();

  // Now load the row vector back and make sure it was saved correctly.
  arma::Row<size_t> dataset2;
  data::Load("test.csv", dataset2);

  REQUIRE(dataset.n_cols == dataset2.n_cols);
  for (size_t i = 0; i < dataset.n_elem; ++i)
    REQUIRE(dataset[i] == dataset2[i]);

  // Remove the file.
  remove("test.csv");
}

TEST_CASE_METHOD(IOTestDestroyer, "InputMatrixParamTest",
                "[IOTest]")
{
  AddRequiredCLIOptions();

  // --matrix is an input parameter; it won't be transposed.
  PARAM_MATRIX_IN("matrix", "Test matrix", "m");

  // Set some fake arguments.
  const char* argv[3];
  argv[0] = "./test";
  argv[1] = "-m";
  argv[2] = "test_data_3_1000.csv";

  int argc = 3;

  // The const-cast is a little hacky but should be fine...
  ParseCommandLine(argc, const_cast<char**>(argv));

  // The --matrix parameter should exist.
  REQUIRE(IO::HasParam("matrix"));
  // The --matrix_file parameter should not exist (it should be transparent from
  // inside the program).
  Log::Fatal.ignoreInput = true;
  REQUIRE_THROWS_AS(IO::HasParam("matrix_file"), runtime_error);
  Log::Fatal.ignoreInput = false;

  arma::mat dataset = IO::GetParam<arma::mat>("matrix");
  arma::mat dataset2 = IO::GetParam<arma::mat>("matrix");

  REQUIRE(dataset.n_rows == 3);
  REQUIRE(dataset.n_cols == 1000);
  REQUIRE(dataset2.n_rows == 3);
  REQUIRE(dataset2.n_cols == 1000);

  for (size_t i = 0; i < dataset.n_elem; ++i)
    REQUIRE(dataset[i] == Approx(dataset2[i]).epsilon(1e-12));
}

// Make sure we can correctly load required matrix parameters.
TEST_CASE_METHOD(IOTestDestroyer, "RequiredInputMatrixParamTest",
                "[IOTest]")
{
  AddRequiredCLIOptions();

  // --matrix is an input parameter; it won't be transposed.
  PARAM_MATRIX_IN_REQ("matrix", "Test matrix", "m");

  // Set some fake arguments.
  const char* argv[3];
  argv[0] = "./test";
  argv[1] = "--matrix_file";
  argv[2] = "test_data_3_1000.csv";

  int argc = 3;

  // The const-cast is a little hacky but should be fine...
  ParseCommandLine(argc, const_cast<char**>(argv));

  // The --matrix parameter should exist.
  REQUIRE(IO::HasParam("matrix"));
  // The --matrix_file parameter should not exist (it should be transparent from
  // inside the program).
  Log::Fatal.ignoreInput = true;
  REQUIRE_THROWS_AS(IO::HasParam("matrix_file"), runtime_error);
  Log::Fatal.ignoreInput = false;

  arma::mat dataset = IO::GetParam<arma::mat>("matrix");
  arma::mat dataset2 = IO::GetParam<arma::mat>("matrix");

  REQUIRE(dataset.n_rows == 3);
  REQUIRE(dataset.n_cols == 1000);
  REQUIRE(dataset2.n_rows == 3);
  REQUIRE(dataset2.n_cols == 1000);

  for (size_t i = 0; i < dataset.n_elem; ++i)
    REQUIRE(dataset[i] == Approx(dataset2[i]).epsilon(1e-12));
}

// Make sure loading required matrix options by alias succeeds.
TEST_CASE_METHOD(IOTestDestroyer, "RequiredInputMatrixParamAliasTest",
                "[IOTest]")
{
  AddRequiredCLIOptions();

  // --matrix is an input parameter; it won't be transposed.
  PARAM_MATRIX_IN_REQ("matrix", "Test matrix", "m");

  // Set some fake arguments.
  const char* argv[3];
  argv[0] = "./test";
  argv[1] = "-m";
  argv[2] = "test_data_3_1000.csv";

  int argc = 3;

  // The const-cast is a little hacky but should be fine...
  ParseCommandLine(argc, const_cast<char**>(argv));

  // The --matrix parameter should exist.
  REQUIRE(IO::HasParam("matrix"));
  // The --matrix_file parameter should not exist (it should be transparent from
  // inside the program).
  Log::Fatal.ignoreInput = true;
  REQUIRE_THROWS_AS(IO::HasParam("matrix_file"), runtime_error);
  Log::Fatal.ignoreInput = false;

  arma::mat dataset = IO::GetParam<arma::mat>("matrix");
  arma::mat dataset2 = IO::GetParam<arma::mat>("matrix");

  REQUIRE(dataset.n_rows == 3);
  REQUIRE(dataset.n_cols == 1000);
  REQUIRE(dataset2.n_rows == 3);
  REQUIRE(dataset2.n_cols == 1000);

  for (size_t i = 0; i < dataset.n_elem; ++i)
    REQUIRE(dataset[i] == Approx(dataset2[i]).epsilon(1e-12));
}

// Make sure that when we don't pass a required matrix, parsing fails.
TEST_CASE_METHOD(IOTestDestroyer, "RequiredUnspecifiedInputMatrixParamTest",
                "[IOTest]")
{
  AddRequiredCLIOptions();

  // --matrix is an input parameter; it won't be transposed.
  PARAM_MATRIX_IN_REQ("matrix", "Test matrix", "m");

  // Set some fake arguments.
  const char* argv[1];
  argv[0] = "./test";

  int argc = 1;

  // The const-cast is a little hacky but should be fine...
  Log::Fatal.ignoreInput = true;
  REQUIRE_THROWS_AS(ParseCommandLine(argc, const_cast<char**>(argv)),
      std::exception);
  Log::Fatal.ignoreInput = false;
}

TEST_CASE_METHOD(IOTestDestroyer, "InputMatrixNoTransposeParamTest",
                "[IOTest]")
{
  AddRequiredCLIOptions();

  // --matrix is a non-transposed input parameter.
  PARAM_TMATRIX_IN("matrix", "Test matrix", "m");

  // Set some fake arguments.
  const char* argv[3];
  argv[0] = "./test";
  argv[1] = "--matrix_file";
  argv[2] = "test_data_3_1000.csv";

  int argc = 3;

  // The const-cast is a little hacky but should be fine...
  ParseCommandLine(argc, const_cast<char**>(argv));

  // The --matrix parameter should exist.
  REQUIRE(IO::HasParam("matrix"));
  // The --matrix_file parameter should not exist (it should be transparent from
  // inside the program).
  Log::Fatal.ignoreInput = true;
  REQUIRE_THROWS_AS(IO::HasParam("matrix_file"), runtime_error);
  Log::Fatal.ignoreInput = false;

  arma::mat dataset = IO::GetParam<arma::mat>("matrix");
  arma::mat dataset2 = IO::GetParam<arma::mat>("matrix");

  REQUIRE(dataset.n_rows == 1000);
  REQUIRE(dataset.n_cols == 3);
  REQUIRE(dataset2.n_rows == 1000);
  REQUIRE(dataset2.n_cols == 3);

  for (size_t i = 0; i < dataset.n_elem; ++i)
    REQUIRE(dataset[i] == Approx(dataset2[i]).epsilon(1e-12));
}

TEST_CASE_METHOD(IOTestDestroyer, "OutputMatrixParamTest",
                "[IOTest]")
{
  AddRequiredCLIOptions();

  // --matrix is an output parameter.
  PARAM_MATRIX_OUT("matrix", "Test matrix", "m");

  // Set some fake arguments.
  const char* argv[3];
  argv[0] = "./test";
  argv[1] = "-m";
  argv[2] = "test.csv";

  int argc = 3;

  ParseCommandLine(argc, const_cast<char**>(argv));

  // The --matrix parameter should exist.
  REQUIRE(IO::HasParam("matrix"));
  // The --matrix_file parameter should not exist (it should be transparent from
  // inside the program).
  Log::Fatal.ignoreInput = true;
  REQUIRE_THROWS_AS(IO::HasParam("matrix_file"), runtime_error);
  Log::Fatal.ignoreInput = false;

  // Since it's an output parameter, we don't need any input and don't need to
  // call ParseCommandLine().
  arma::mat dataset = arma::randu<arma::mat>(3, 100);
  IO::GetParam<arma::mat>("matrix") = dataset;

  // Write the file.
  EndProgram();
  IO::ClearSettings();
  AddRequiredCLIOptions();

  // Now load the matrix back and make sure it was saved correctly.
  arma::mat dataset2;
  data::Load("test.csv", dataset2);

  REQUIRE(dataset.n_cols == dataset2.n_cols);
  REQUIRE(dataset.n_rows == dataset2.n_rows);
  for (size_t i = 0; i < dataset.n_elem; ++i)
    REQUIRE(dataset[i] == Approx(dataset2[i]).epsilon(1e-12));

  // Remove the file.
  remove("test.csv");
}

TEST_CASE_METHOD(IOTestDestroyer, "OutputMatrixNoTransposeParamTest", "[IOTest]")
{
  AddRequiredCLIOptions();

  // --matrix is an output parameter.
  PARAM_TMATRIX_OUT("matrix", "Test matrix", "m");

  // Set some fake arguments.
  const char* argv[3];
  argv[0] = "./test";
  argv[1] = "-m";
  argv[2] = "test.csv";

  int argc = 3;

  ParseCommandLine(argc, const_cast<char**>(argv));

  // The --matrix parameter should exist.
  REQUIRE(IO::HasParam("matrix"));
  // The --matrix_file parameter should not exist (it should be transparent from
  // inside the program).
  Log::Fatal.ignoreInput = true;
  REQUIRE_THROWS_AS(IO::HasParam("matrix_file"), runtime_error);
  Log::Fatal.ignoreInput = false;

  // Since it's an output parameter, we don't need any input and don't need to
  // call ParseCommandLine().
  arma::mat dataset = arma::randu<arma::mat>(3, 100);
  IO::GetParam<arma::mat>("matrix") = dataset;

  // Write the file.
  EndProgram();
  IO::ClearSettings();
  AddRequiredCLIOptions();

  // Now load the matrix back and make sure it was saved correctly.
  arma::mat dataset2;
  data::Load("test.csv", dataset2, true, false);

  REQUIRE(dataset.n_cols == dataset2.n_cols);
  REQUIRE(dataset.n_rows == dataset2.n_rows);
  for (size_t i = 0; i < dataset.n_elem; ++i)
    REQUIRE(dataset[i] == Approx(dataset2[i]).epsilon(1e-12));

  // Remove the file.
  remove("test.csv");
}

TEST_CASE_METHOD(IOTestDestroyer, "IntParamTest",
                "[IOTest]")
{
  AddRequiredCLIOptions();

  PARAM_INT_IN("int", "Test int", "i", 0);

  const char* argv[3];
  argv[0] = "./test";
  argv[1] = "-i";
  argv[2] = "3";

  int argc = 3;

  ParseCommandLine(argc, const_cast<char**>(argv));

  REQUIRE(IO::HasParam("int"));
  REQUIRE(IO::GetParam<int>("int") == 3);
}

TEST_CASE_METHOD(IOTestDestroyer, "StringParamTest",
                "[IOTest]")
{
  AddRequiredCLIOptions();

  PARAM_STRING_IN("string", "Test string", "s", "");

  const char* argv[3];
  argv[0] = "./test";
  argv[1] = "--string";
  argv[2] = "3";

  int argc = 3;

  ParseCommandLine(argc, const_cast<char**>(argv));

  REQUIRE(IO::HasParam("string"));
  REQUIRE(IO::GetParam<string>("string") == string("3"));
}

TEST_CASE_METHOD(IOTestDestroyer, "DoubleParamTest",
                "[IOTest]")
{
  AddRequiredCLIOptions();

  PARAM_DOUBLE_IN("double", "Test double", "d", 0.0);

  const char* argv[3];
  argv[0] = "./test";
  argv[1] = "--double";
  argv[2] = "3.12";

  int argc = 3;

  ParseCommandLine(argc, const_cast<char**>(argv));

  REQUIRE(IO::HasParam("double"));
  REQUIRE(IO::GetParam<double>("double") == Approx(3.12).epsilon(1e-12));
}

TEST_CASE_METHOD(IOTestDestroyer, "RequiredOptionTest", "[IOTest]")
{
  AddRequiredCLIOptions();

  PARAM_DOUBLE_IN_REQ("double", "Required test double", "d");

  const char* argv[1];
  argv[0] = "./test";

  int argc = 1;

  Log::Fatal.ignoreInput = true;
  REQUIRE_THROWS_AS(ParseCommandLine(argc, const_cast<char**>(argv)),
      runtime_error);
  Log::Fatal.ignoreInput = false;
}

TEST_CASE_METHOD(IOTestDestroyer, "UnknownOptionTest",
                "[IOTest]")
{
  AddRequiredCLIOptions();

  const char* argv[2];
  argv[0] = "./test";
  argv[1] = "--unknown";

  int argc = 2;

  Log::Fatal.ignoreInput = true;
  REQUIRE_THROWS_AS(ParseCommandLine(argc, const_cast<char**>(argv)),
      runtime_error);
  Log::Fatal.ignoreInput = false;
}

/**
 * Test that GetPrintableParam() works.
 */
TEST_CASE_METHOD(IOTestDestroyer, "UnmappedParamTest",
                "[IOTest]")
{
  AddRequiredCLIOptions();

  PARAM_MATRIX_IN("matrix", "Test matrix", "m");
  PARAM_MATRIX_OUT("matrix2", "Test matrix", "M");
  PARAM_MODEL_IN(GaussianKernel, "kernel", "Test kernel", "k");
  PARAM_MODEL_OUT(GaussianKernel, "kernel2", "Test kernel", "K");

  const char* argv[9];
  argv[0] = "./test";
  argv[1] = "--matrix_file";
  argv[2] = "test_data_3_1000.csv";
  argv[3] = "-M";
  argv[4] = "file2.csv";
  argv[5] = "-k";
  argv[6] = "kernel.json";
  argv[7] = "-K";
  argv[8] = "kernel2.json";

  int argc = 9;

  ParseCommandLine(argc, const_cast<char**>(argv));

  // Now check that we can get unmapped parameters.
  REQUIRE(IO::GetPrintableParam<arma::mat>("matrix") ==
      "'test_data_3_1000.csv' (3x1000 matrix)");
  // This will have size 0x0 since it's an output parameter, and it hasn't been
  // set since ParseCommandLine() was called.
  REQUIRE(IO::GetPrintableParam<arma::mat>("matrix2") ==
      "'file2.csv' (0x0 matrix)");
<<<<<<< HEAD
  BOOST_REQUIRE_EQUAL(IO::GetPrintableParam<GaussianKernel*>("kernel"),
      "kernel.json");
  BOOST_REQUIRE_EQUAL(IO::GetPrintableParam<GaussianKernel*>("kernel2"),
      "kernel2.json");
=======
  REQUIRE(IO::GetPrintableParam<GaussianKernel*>("kernel") ==
      "kernel.txt");
  REQUIRE(IO::GetPrintableParam<GaussianKernel*>("kernel2") ==
      "kernel2.txt");
>>>>>>> d1af4926

  remove("kernel.json");
}

/**
 * Test that we can serialize a model and then deserialize it through the CLI
 * interface.
 */
TEST_CASE_METHOD(IOTestDestroyer, "IOSerializationTest", "[IOTest]")
{
  AddRequiredCLIOptions();

  PARAM_MODEL_OUT(GaussianKernel, "kernel", "Test kernel", "k");

  const char* argv[3];
  argv[0] = "./test";
  argv[1] = "--kernel_file";
  argv[2] = "kernel.json";

  int argc = 3;

  ParseCommandLine(argc, const_cast<char**>(argv));

  // Create the kernel we'll save.
  GaussianKernel* gk = new GaussianKernel(0.5);

  IO::GetParam<GaussianKernel*>("kernel") = gk;

  // Save it.
  EndProgram();
  IO::ClearSettings();

  // Now create a new CLI object and load it.
  AddRequiredCLIOptions();

  PARAM_MODEL_IN(GaussianKernel, "kernel", "Test kernel", "k");

  ParseCommandLine(argc, const_cast<char**>(argv));

  // Load the kernel from file.
  GaussianKernel* gk2 = IO::GetParam<GaussianKernel*>("kernel");

  REQUIRE(gk2->Bandwidth() == Approx(0.5).epsilon(1e-7));

  // Clean up the memory...
  delete gk2;

  // Now remove the file we made.
  remove("kernel.json");
}

/**
 * Test that an exception is thrown when a required model is not specified.
 */
TEST_CASE_METHOD(IOTestDestroyer, "RequiredModelTest",
                "[IOTest]")
{
  AddRequiredCLIOptions();

  PARAM_MODEL_IN_REQ(GaussianKernel, "kernel", "Test kernel", "k");

  // Don't specify any input parameters.
  const char* argv[1];
  argv[0] = "./test";

  int argc = 1;

  Log::Fatal.ignoreInput = true;
  REQUIRE_THROWS_AS(ParseCommandLine(argc, const_cast<char**>(argv)),
      runtime_error);
  Log::Fatal.ignoreInput = false;
}

/**
 * Test that we can load both a dataset and its associated info.
 */
TEST_CASE_METHOD(IOTestDestroyer, "MatrixAndDatasetInfoTest",
                "[IOTest]")
{
  AddRequiredCLIOptions();

  // Write test file to load.
  fstream f;
  f.open("test.arff", fstream::out);
  f << "@relation test" << endl;
  f << endl;
  f << "@attribute one STRING" << endl;
  f << "@attribute two REAL" << endl;
  f << endl;
  f << "@attribute three STRING" << endl;
  f << endl;
  f << "%% a comment line " << endl;
  f << endl;
  f << "@data" << endl;
  f << "hello, 1, moo" << endl;
  f << "cheese, 2.34, goodbye" << endl;
  f << "seven, 1.03e+5, moo" << endl;
  f << "hello, -1.3, goodbye" << endl;
  f.close();

  // Add options.
  typedef tuple<DatasetInfo, arma::mat> TupleType;
  PARAM_MATRIX_AND_INFO_IN("dataset", "Test dataset", "d");

  const char* argv[3];
  argv[0] = "./test";
  argv[1] = "--dataset_file";
  argv[2] = "test.arff";

  int argc = 3;

  ParseCommandLine(argc, const_cast<char**>(argv));

  // Get the dataset and info.
  DatasetInfo info = move(get<0>(IO::GetParam<TupleType>("dataset")));
  arma::mat dataset = move(get<1>(IO::GetParam<TupleType>("dataset")));

  REQUIRE(info.Dimensionality() == 3);

  REQUIRE(info.Type(0) == Datatype::categorical);
  REQUIRE(info.NumMappings(0) == 3);
  REQUIRE(info.Type(1) == Datatype::numeric);
  REQUIRE(info.Type(2) == Datatype::categorical);
  REQUIRE(info.NumMappings(2) == 2);

  REQUIRE(dataset.n_rows == 3);
  REQUIRE(dataset.n_cols == 4);

  // The first dimension must all be different (except the ones that are the
  // same).
  REQUIRE(dataset(0, 0) == dataset(0, 3));
  REQUIRE(dataset(0, 0) != dataset(0, 1));
  REQUIRE(dataset(0, 1) != dataset(0, 2));
  REQUIRE(dataset(0, 2) != dataset(0, 0));

  REQUIRE(dataset(1, 0) == Approx(1.0).epsilon(1e-7));
  REQUIRE(dataset(1, 1) == Approx(2.34).epsilon(1e-7));
  REQUIRE(dataset(1, 2) == Approx(1.03e5).epsilon(1e-7));
  REQUIRE(dataset(1, 3) == Approx(-1.3).epsilon(1e-7));

  REQUIRE(dataset(2, 0) == dataset(2, 2));
  REQUIRE(dataset(2, 1) == dataset(2, 3));
  REQUIRE(dataset(2, 0) != dataset(2, 1));

  remove("test.arff");
}

/**
 * Test that we can access a parameter before we load it.
 */
TEST_CASE_METHOD(IOTestDestroyer, "RawIntegralParameter", "[IOTest]")
{
  AddRequiredCLIOptions();

  PARAM_DOUBLE_IN("double", "Test double", "d", 0.0);

  const char* argv[1];
  argv[0] = "./test";
  int argc = 1;

  ParseCommandLine(argc, const_cast<char**>(argv));

  // Set the double.
  IO::GetRawParam<double>("double") = 3.0;

  // Now when we get it, it should be what we just set it to.
  REQUIRE(IO::GetParam<double>("double") == Approx(3.0).epsilon(1e-7));
}

/**
 * Test that we can load a dataset with a pre-set mapping through
 * IO::GetRawParam().
 */
TEST_CASE_METHOD(IOTestDestroyer, "RawDatasetInfoLoadParameter", "[IOTest]")
{
  AddRequiredCLIOptions();

  // Create the ARFF that we will read.
  fstream f;
  f.open("test.arff", fstream::out);
  f << "@relation test" << endl;
  f << endl;
  f << "@attribute one STRING" << endl;
  f << "@attribute two REAL" << endl;
  f << endl;
  f << "@attribute three STRING" << endl;
  f << endl;
  f << "%% a comment line " << endl;
  f << endl;
  f << "@data" << endl;
  f << "hello, 1, moo" << endl;
  f << "cheese, 2.34, goodbye" << endl;
  f << "seven, 1.03e+5, moo" << endl;
  f << "hello, -1.3, goodbye" << endl;
  f.close();

  PARAM_MATRIX_AND_INFO_IN("tuple", "Test tuple", "t");

  const char* argv[3];
  argv[0] = "./test";
  argv[1] = "--tuple_file";
  argv[2] = "test.arff";
  int argc = 3;

  ParseCommandLine(argc, const_cast<char**>(argv));

  // Create a pre-filled DatasetInfo object.
  DatasetInfo info(3);
  info.Type(0) = Datatype::categorical;
  info.Type(2) = Datatype::categorical;
  info.MapString<size_t>("seven", 0); // This will have mapped value 0.
  info.MapString<size_t>("cheese", 0); // This will have mapped value 1.
  info.MapString<size_t>("hello", 0); // This will have mapped value 2.
  info.MapString<size_t>("goodbye", 2); // This will have mapped value 0.
  info.MapString<size_t>("moo", 2); // This will have mapped value 1.

  // Now set the dataset info.
  std::get<0>(IO::GetRawParam<tuple<DatasetInfo, arma::mat>>("tuple")) = info;

  // Now load the dataset.
  arma::mat dataset =
      std::get<1>(IO::GetParam<tuple<DatasetInfo, arma::mat>>("tuple"));

  // Check the values.
  REQUIRE(dataset(0, 0) == Approx(2.0).epsilon(1e-7));
  REQUIRE(dataset(1, 0) == Approx(1.0).epsilon(1e-7));
  REQUIRE(dataset(2, 0) == Approx(1.0).epsilon(1e-7));
  REQUIRE(dataset(0, 1) == Approx(1.0).epsilon(1e-7));
  REQUIRE(dataset(1, 1) == Approx(2.34).epsilon(1e-7));
  REQUIRE(dataset(2, 1) == Approx(0.0).margin(1e-5));
  REQUIRE(dataset(0, 2) == Approx(0.0).margin(1e-5));
  REQUIRE(dataset(1, 2) == Approx(1.03e+5).epsilon(1e-7));
  REQUIRE(dataset(2, 2) == Approx(1.0).epsilon(1e-7));
  REQUIRE(dataset(0, 3) == Approx(2.0).epsilon(1e-7));
  REQUIRE(dataset(1, 3) == Approx(-1.3).epsilon(1e-7));
  REQUIRE(dataset(2, 3) == Approx(0.0).margin(1e-5));

  remove("test.arff");
}

/**
 * Make sure typenames are properly stored.
 */
TEST_CASE_METHOD(IOTestDestroyer, "CppNameTest",
                "[IOTest]")
{
  AddRequiredCLIOptions();

  // Add a few parameters.
  PARAM_MATRIX_IN("matrix", "Test matrix", "m");
  PARAM_DOUBLE_IN("double", "Test double", "d", 0.0);

  // Check that the C++ typenames are right.
  REQUIRE(IO::Parameters().at("matrix").cppType == "arma::mat");
  REQUIRE(IO::Parameters().at("help").cppType == "bool");
  REQUIRE(IO::Parameters().at("double").cppType == "double");
}<|MERGE_RESOLUTION|>--- conflicted
+++ resolved
@@ -972,17 +972,10 @@
   // set since ParseCommandLine() was called.
   REQUIRE(IO::GetPrintableParam<arma::mat>("matrix2") ==
       "'file2.csv' (0x0 matrix)");
-<<<<<<< HEAD
-  BOOST_REQUIRE_EQUAL(IO::GetPrintableParam<GaussianKernel*>("kernel"),
+  REQUIRE(IO::GetPrintableParam<GaussianKernel*>("kernel") ==
       "kernel.json");
-  BOOST_REQUIRE_EQUAL(IO::GetPrintableParam<GaussianKernel*>("kernel2"),
+  REQUIRE(IO::GetPrintableParam<GaussianKernel*>("kernel2") ==
       "kernel2.json");
-=======
-  REQUIRE(IO::GetPrintableParam<GaussianKernel*>("kernel") ==
-      "kernel.txt");
-  REQUIRE(IO::GetPrintableParam<GaussianKernel*>("kernel2") ==
-      "kernel2.txt");
->>>>>>> d1af4926
 
   remove("kernel.json");
 }
