--- conflicted
+++ resolved
@@ -320,7 +320,7 @@
     "#include <${loc}>\n")
   endforeach()
 
-  # if this is "regression" then generate scikit compatible wrappers also.
+  # if this is "regression" or "classification" then generate scikit compatible wrappers also.
   if("${${group_name}_category}" STREQUAL "regression" OR
   "${${group_name}_category}" STREQUAL "classification")
     file(APPEND ${CMAKE_BINARY_DIR}/src/mlpack/bindings/python/mlpack/__init__.py
@@ -382,30 +382,6 @@
           -DOUTPUT_FILE=${CMAKE_BINARY_DIR}/src/mlpack/bindings/python/mlpack/${group_name}.py
           -P ${CMAKE_SOURCE_DIR}/CMake/RunProgram.cmake)
   endif()
-
-<<<<<<< HEAD
-=======
-  # Build the pyx.  Since distutils doesn't support a parallel build, we'll
-  # enforce it here.  Although this will always be rebuilt, that's okay because
-  # distutils will determine whether or not it *actually* needs to be rebuilt.
-  add_custom_target(build_pyx_${name}
-      ${PYTHON_EXECUTABLE}
-          ${CMAKE_BINARY_DIR}/src/mlpack/bindings/python/setup.py
-          build_ext --module=${name}.pyx
-      DEPENDS generate_pyx_${name}
-      WORKING_DIRECTORY ${CMAKE_BINARY_DIR}/src/mlpack/bindings/python/
-      COMMENT "Building Cython binding ${name}.so...")
-
-  add_dependencies(python build_pyx_${name})
-  add_dependencies(build_pyx_${name} generate_pyx_${name})
-  add_dependencies(generate_pyx_${name} python_configured)
-
-  # Add the convenience import to __init__.py.  Note that this happens during
-  # configuration.
-  file(APPEND ${CMAKE_BINARY_DIR}/src/mlpack/bindings/python/mlpack/__init__.py
-      "from .${name} import ${name}\n")
-endif ()
->>>>>>> ff6a1000
 endmacro ()
 
 # Add a test.
