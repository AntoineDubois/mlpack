/**
 * @file neighbor_search.hpp
 * @author Ryan Curtin
 *
 * Defines the NeighborSearch class, which performs an abstract
 * nearest-neighbor-like query on two datasets.
 */
#ifndef MLPACK_METHODS_NEIGHBOR_SEARCH_NEIGHBOR_SEARCH_HPP
#define MLPACK_METHODS_NEIGHBOR_SEARCH_NEIGHBOR_SEARCH_HPP

#include <mlpack/core.hpp>
#include <vector>
#include <string>

#include <mlpack/core/tree/binary_space_tree.hpp>
#include <mlpack/core/tree/rectangle_tree.hpp>
#include <mlpack/core/tree/binary_space_tree/binary_space_tree.hpp>

#include <mlpack/core/metrics/lmetric.hpp>
#include "neighbor_search_stat.hpp"
#include "sort_policies/nearest_neighbor_sort.hpp"
#include "neighbor_search_rules.hpp"

namespace mlpack {
namespace neighbor /** Neighbor-search routines.  These include
                    * all-nearest-neighbors and all-furthest-neighbors
                    * searches. */ {

// Forward declaration.
template<typename SortPolicy>
class TrainVisitor;

//! NeighborSearchMode represents the different neighbor search modes available.
enum NeighborSearchMode
{
  NAIVE_MODE,
  SINGLE_TREE_MODE,
  DUAL_TREE_MODE,
  GREEDY_SINGLE_TREE_MODE
};

/**
 * The NeighborSearch class is a template class for performing distance-based
 * neighbor searches.  It takes a query dataset and a reference dataset (or just
 * a reference dataset) and, for each point in the query dataset, finds the k
 * neighbors in the reference dataset which have the 'best' distance according
 * to a given sorting policy.  A constructor is given which takes only a
 * reference dataset, and if that constructor is used, the given reference
 * dataset is also used as the query dataset.
 *
 * The template parameters SortPolicy and Metric define the sort function used
 * and the metric (distance function) used.  More information on those classes
 * can be found in the NearestNeighborSort class and the kernel::ExampleKernel
 * class.
 *
 * @tparam SortPolicy The sort policy for distances; see NearestNeighborSort.
 * @tparam MetricType The metric to use for computation.
 * @tparam MatType The type of data matrix.
 * @tparam TreeType The tree type to use; must adhere to the TreeType API.
 * @tparam DualTreeTraversalType The type of dual tree traversal to use
 *     (defaults to the tree's default traverser).
 * @tparam SingleTreeTraversalType The type of single tree traversal to use
 *     (defaults to the tree's default traverser).
 */
template<typename SortPolicy = NearestNeighborSort,
         typename MetricType = mlpack::metric::EuclideanDistance,
         typename MatType = arma::mat,
         template<typename TreeMetricType,
                  typename TreeStatType,
                  typename TreeMatType> class TreeType = tree::KDTree,
         template<typename RuleType> class DualTreeTraversalType =
             TreeType<MetricType,
                      NeighborSearchStat<SortPolicy>,
                      MatType>::template DualTreeTraverser,
         template<typename RuleType> class SingleTreeTraversalType =
             TreeType<MetricType,
                      NeighborSearchStat<SortPolicy>,
                      MatType>::template SingleTreeTraverser>
class NeighborSearch
{
 public:
  //! Convenience typedef.
  typedef TreeType<MetricType, NeighborSearchStat<SortPolicy>, MatType> Tree;

  /**
   * Initialize the NeighborSearch object, passing a reference dataset (this is
   * the dataset which is searched).  Optionally, perform the computation in
   * a different mode.  An initialized distance metric can be given, for cases
   * where the metric has internal data (i.e. the distance::MahalanobisDistance
   * class).
   *
   * This method will copy the matrices to internal copies, which are rearranged
   * during tree-building.  You can avoid this extra copy by pre-constructing
   * the trees and passing them using a different constructor, or by using the
   * construct that takes an rvalue reference to the dataset.
   *
   * @param referenceSet Set of reference points.
   * @param mode Neighbor search mode.
   * @param epsilon Relative approximate error (non-negative).
   * @param metric An optional instance of the MetricType class.
   */
  NeighborSearch(const MatType& referenceSet,
                 const NeighborSearchMode mode = DUAL_TREE_MODE,
                 const double epsilon = 0,
                 const MetricType metric = MetricType());

  /**
   * Initialize the NeighborSearch object, taking ownership of the reference
   * dataset (this is the dataset which is searched).  Optionally, perform the
   * computation in a different mode.  An initialized distance metric can be
   * given, for cases where the metric has internal data (i.e. the
   * distance::MahalanobisDistance class).
   *
   * This method will not copy the data matrix, but will take ownership of it,
   * and depending on the type of tree used, may rearrange the points.  If you
   * would rather a copy be made, consider using the constructor that takes a
   * const reference to the data instead.
   *
   * @param referenceSet Set of reference points.
   * @param mode Neighbor search mode.
   * @param epsilon Relative approximate error (non-negative).
   * @param metric An optional instance of the MetricType class.
   */
  NeighborSearch(MatType&& referenceSet,
                 const NeighborSearchMode mode = DUAL_TREE_MODE,
                 const double epsilon = 0,
                 const MetricType metric = MetricType());

  /**
   * Initialize the NeighborSearch object with a copy of the given
   * pre-constructed reference tree (this is the tree built on the points that
   * will be searched).  Optionally, choose to use single-tree mode.  Naive mode
   * is not available as an option for this constructor.  Additionally, an
   * instantiated distance metric can be given, for cases where the distance
   * metric holds data.
   *
   * This method will copy the given tree.  You can avoid this copy by using the
   * construct that takes a rvalue reference to the tree.
   *
   * @note
   * Mapping the points of the matrix back to their original indices is not done
   * when this constructor is used, so if the tree type you are using maps
   * points (like BinarySpaceTree), then you will have to perform the re-mapping
   * manually.
   * @endnote
   *
   * @param referenceTree Pre-built tree for reference points.
   * @param mode Neighbor search mode.
   * @param epsilon Relative approximate error (non-negative).
   * @param metric Instantiated distance metric.
   */
  NeighborSearch(
      const Tree& referenceTree,
      const NeighborSearchMode mode = DUAL_TREE_MODE,
      const double epsilon = 0,
      const MetricType metric = MetricType());

  /**
   * Initialize the NeighborSearch object with the given pre-constructed
   * reference tree (this is the tree built on the points that will be
   * searched).  Optionally, choose to use single-tree mode.  Naive mode is not
   * available as an option for this constructor.  Additionally, an instantiated
   * distance metric can be given, for cases where the distance metric holds
   * data.
   *
   * This method will take ownership of the given tree. There is no copying of
   * the data matrices (because tree-building is not necessary), so this is the
   * constructor to use when copies absolutely must be avoided.
   *
   * @note
   * Mapping the points of the matrix back to their original indices is not done
   * when this constructor is used, so if the tree type you are using maps
   * points (like BinarySpaceTree), then you will have to perform the re-mapping
   * manually.
   * @endnote
   *
   * @param referenceTree Pre-built tree for reference points.
   * @param mode Neighbor search mode.
   * @param epsilon Relative approximate error (non-negative).
   * @param metric Instantiated distance metric.
   */
  NeighborSearch(
      Tree&& referenceTree,
      const NeighborSearchMode mode = DUAL_TREE_MODE,
      const double epsilon = 0,
      const MetricType metric = MetricType());

  /**
   * Create a NeighborSearch object without any reference data.  If Search() is
   * called before a reference set is set with Train(), an exception will be
   * thrown.
   *
   * @param mode Neighbor search mode.
   * @param epsilon Relative approximate error (non-negative).
   * @param metric Instantiated metric.
   */
  NeighborSearch(const NeighborSearchMode mode = DUAL_TREE_MODE,
                 const double epsilon = 0,
                 const MetricType metric = MetricType());

  /**
<<<<<<< HEAD
   * Initialize the NeighborSearch object, passing a reference dataset (this is
   * the dataset which is searched).  Optionally, perform the computation in
   * naive mode or single-tree mode.  An initialized distance metric can be
   * given, for cases where the metric has internal data (i.e. the
   * distance::MahalanobisDistance class).
   *
   * Deprecated. Will be removed in mlpack 3.0.0.
   *
   * This method will copy the matrices to internal copies, which are rearranged
   * during tree-building.  You can avoid this extra copy by pre-constructing
   * the trees and passing them using a different constructor, or by using the
   * construct that takes an rvalue reference to the dataset.
   *
   * @param referenceSet Set of reference points.
   * @param naive If true, O(n^2) naive search will be used (as opposed to
   *      dual-tree search).  This overrides singleMode (if it is set to true).
   * @param singleMode If true, single-tree search will be used (as opposed to
   *      dual-tree search).
   * @param epsilon Relative approximate error (non-negative).
   * @param metric An optional instance of the MetricType class.
   */
  mlpack_deprecated NeighborSearch(const MatType& referenceSet,
                                   const bool naive,
                                   const bool singleMode = false,
                                   const double epsilon = 0,
                                   const MetricType metric = MetricType());

  /**
   * Initialize the NeighborSearch object, taking ownership of the reference
   * dataset (this is the dataset which is searched).  Optionally, perform the
   * computation in naive mode or single-tree mode.  An initialized distance
   * metric can be given, for cases where the metric has internal data (i.e. the
   * distance::MahalanobisDistance class).
   *
   * Deprecated. Will be removed in mlpack 3.0.0.
   *
   * This method will not copy the data matrix, but will take ownership of it,
   * and depending on the type of tree used, may rearrange the points.  If you
   * would rather a copy be made, consider using the constructor that takes a
   * const reference to the data instead.
   *
   * @param referenceSet Set of reference points.
   * @param naive If true, O(n^2) naive search will be used (as opposed to
   *      dual-tree search).  This overrides singleMode (if it is set to true).
   * @param singleMode If true, single-tree search will be used (as opposed to
   *      dual-tree search).
   * @param epsilon Relative approximate error (non-negative).
   * @param metric An optional instance of the MetricType class.
   */
  mlpack_deprecated NeighborSearch(MatType&& referenceSet,
                                   const bool naive,
                                   const bool singleMode = false,
                                   const double epsilon = 0,
                                   const MetricType metric = MetricType());

  /**
   * Initialize the NeighborSearch object with the given pre-constructed
   * reference tree (this is the tree built on the points that will be
   * searched).  Optionally, choose to use single-tree mode.  Naive mode is not
   * available as an option for this constructor.  Additionally, an instantiated
   * distance metric can be given, for cases where the distance metric holds
   * data.
   *
   * Deprecated. Will be removed in mlpack 3.0.0.
   *
   * This method won't take ownership of the given tree. There is no copying of
   * the data matrices in this constructor (because tree-building is not
   * necessary), so this is the constructor to use when copies absolutely must
   * be avoided.
   *
   * @note
   * Mapping the points of the matrix back to their original indices is not done
   * when this constructor is used, so if the tree type you are using maps
   * points (like BinarySpaceTree), then you will have to perform the re-mapping
   * manually.
   * @endnote
   *
   * @param referenceTree Pre-built tree for reference points.
   * @param singleMode Whether single-tree computation should be used (as
   *      opposed to dual-tree computation).
   * @param epsilon Relative approximate error (non-negative).
   * @param metric Instantiated distance metric.
   */
  mlpack_deprecated NeighborSearch(Tree* referenceTree,
                                   const bool singleMode,
                                   const double epsilon = 0,
                                   const MetricType metric = MetricType());

  /**
   * Create a NeighborSearch object without any reference data.  If Search() is
   * called before a reference set is set with Train(), an exception will be
   * thrown.
   *
   * Deprecated. Will be removed in mlpack 3.0.0.
   *
   * @param naive Whether to use naive search.
   * @param singleMode Whether single-tree computation should be used (as
   *      opposed to dual-tree computation).
   * @param epsilon Relative approximate error (non-negative).
   * @param metric Instantiated metric.
   */
  mlpack_deprecated NeighborSearch(const bool naive,
                                   const bool singleMode = false,
                                   const double epsilon = 0,
                                   const MetricType metric = MetricType());


  /**
=======
>>>>>>> 211ec7bc
   * Delete the NeighborSearch object. The tree is the only member we are
   * responsible for deleting.  The others will take care of themselves.
   */
  ~NeighborSearch();

  /**
   * Set the reference set to a new reference set, and build a tree if
   * necessary.  This method is called 'Train()' in order to match the rest of
   * the mlpack abstractions, even though calling this "training" is maybe a bit
   * of a stretch.
   *
   * @param referenceSet New set of reference data.
   */
  void Train(const MatType& referenceSet);

  /**
   * Set the reference set to a new reference set, taking ownership of the set,
   * and build a tree if necessary.  This method is called 'Train()' in order to
   * match the rest of the mlpack abstractions, even though calling this
   * "training" is maybe a bit of a stretch.
   *
   * @param referenceSet New set of reference data.
   */
  void Train(MatType&& referenceSet);

  /**
   * Set the reference tree to a new reference tree.
   *
   * This method is deprecated and will be removed in mlpack 3.0.0! Train()
   * methods taking a reference to the reference tree are preferred.
   *
   * @param referenceTree Pre-built tree for reference points.
   */
  mlpack_deprecated void Train(Tree* referenceTree);

  /**
   * Set the reference tree as a copy of the given reference tree.
   *
   * This method will copy the given tree.  You can avoid this copy by using the
   * Train() method that takes a rvalue reference to the tree.
   *
   * @param referenceTree Pre-built tree for reference points.
   */
  void Train(const Tree& referenceTree);

  /**
   * Set the reference tree to a new reference tree.
   *
   * This method will take ownership of the given tree.
   *
   * @param referenceTree Pre-built tree for reference points.
   */
  void Train(Tree&& referenceTree);

  /**
   * For each point in the query set, compute the nearest neighbors and store
   * the output in the given matrices.  The matrices will be set to the size of
   * n columns by k rows, where n is the number of points in the query dataset
   * and k is the number of neighbors being searched for.
   *
   * If querySet contains only a few query points, the extra cost of building a
   * tree on the points for dual-tree search may not be warranted, and it may be
   * worthwhile to set singleMode = false (either in the constructor or with
   * SingleMode()).
   *
   * @param querySet Set of query points (can be just one point).
   * @param k Number of neighbors to search for.
   * @param neighbors Matrix storing lists of neighbors for each query point.
   * @param distances Matrix storing distances of neighbors for each query
   *     point.
   */
  void Search(const MatType& querySet,
              const size_t k,
              arma::Mat<size_t>& neighbors,
              arma::mat& distances);

  /**
   * Given a pre-built query tree, search for the nearest neighbors of each
   * point in the query tree, storing the output in the given matrices.  The
   * matrices will be set to the size of n columns by k rows, where n is the
   * number of points in the query dataset and k is the number of neighbors
   * being searched for.
   *
   * This method is deprecated and will be removed in mlpack 3.0.0! The Search()
   * method taking a reference to the query tree is preferred.
   *
   * Note that if you are calling Search() multiple times with a single query
   * tree, you need to reset the bounds in the statistic of each query node,
   * otherwise the result may be wrong!  You can do this by calling
   * TreeType::Stat()::Reset() on each node in the query tree.
   *
   * @param queryTree Tree built on query points.
   * @param k Number of neighbors to search for.
   * @param neighbors Matrix storing lists of neighbors for each query point.
   * @param distances Matrix storing distances of neighbors for each query
   *      point.
   * @param sameSet Denotes whether or not the reference and query sets are the
   *      same.
   */
  mlpack_deprecated void Search(Tree* queryTree,
                                const size_t k,
                                arma::Mat<size_t>& neighbors,
                                arma::mat& distances,
                                bool sameSet = false);

  /**
   * Given a pre-built query tree, search for the nearest neighbors of each
   * point in the query tree, storing the output in the given matrices.  The
   * matrices will be set to the size of n columns by k rows, where n is the
   * number of points in the query dataset and k is the number of neighbors
   * being searched for.
   *
   * Note that if you are calling Search() multiple times with a single query
   * tree, you need to reset the bounds in the statistic of each query node,
   * otherwise the result may be wrong!  You can do this by calling
   * TreeType::Stat()::Reset() on each node in the query tree.
   *
   * @param queryTree Tree built on query points.
   * @param k Number of neighbors to search for.
   * @param neighbors Matrix storing lists of neighbors for each query point.
   * @param distances Matrix storing distances of neighbors for each query
   *      point.
   * @param sameSet Denotes whether or not the reference and query sets are the
   *      same.
   */
  void Search(Tree& queryTree,
              const size_t k,
              arma::Mat<size_t>& neighbors,
              arma::mat& distances,
              bool sameSet = false);

  /**
   * Search for the nearest neighbors of every point in the reference set.  This
   * is basically equivalent to calling any other overload of Search() with the
   * reference set as the query set; so, this lets you do
   * all-k-nearest-neighbors search.  The results are stored in the given
   * matrices.  The matrices will be set to the size of n columns by k rows,
   * where n is the number of points in the query dataset and k is the number of
   * neighbors being searched for.
   *
   * @param k Number of neighbors to search for.
   * @param neighbors Matrix storing lists of neighbors for each query point.
   * @param distances Matrix storing distances of neighbors for each query
   *      point.
   */
  void Search(const size_t k,
              arma::Mat<size_t>& neighbors,
              arma::mat& distances);

  /**
   * Calculate the average relative error (effective error) between the
   * distances calculated and the true distances provided.  The input matrices
   * must have the same size.
   *
   * Cases where the true distance is zero (the same point) or the calculated
   * distance is SortPolicy::WorstDistance() (didn't find enough points) will be
   * ignored.
   *
   * @param foundDistances Matrix storing lists of calculated distances for each
   *     query point.
   * @param realDistances Matrix storing lists of true best distances for each
   *     query point.
   * @return Average relative error.
   */
  static double EffectiveError(arma::mat& foundDistances,
                               arma::mat& realDistances);

  /**
   * Calculate the recall (% of neighbors found) given the list of found
   * neighbors and the true set of neighbors.  The recall returned will be in
   * the range [0, 1].
   *
   * @param foundNeighbors Matrix storing lists of calculated neighbors for each
   *     query point.
   * @param realNeighbors Matrix storing lists of true best neighbors for each
   *     query point.
   * @return Recall.
   */
  static double Recall(arma::Mat<size_t>& foundNeighbors,
                       arma::Mat<size_t>& realNeighbors);

  //! Return the total number of base case evaluations performed during the last
  //! search.
  size_t BaseCases() const { return baseCases; }

  //! Return the number of node combination scores during the last search.
  size_t Scores() const { return scores; }

<<<<<<< HEAD
  //! Access whether or not search is done in naive linear scan mode.
  //! Deprecated. Will be replaced in mlpack 3.0.0, by a new method:
  //! NeighborSearchMode SearchMode().
  bool Naive() const { return naive; }
  //! Modify whether or not search is done in naive linear scan mode.
  //! Deprecated. Will be replaced in mlpack 3.0.0, by a new method:
  //! NeighborSearchMode& SearchMode().
  bool& Naive() { return naive; }

  //! Access whether or not search is done in single-tree mode.
  //! Deprecated. Will be replaced in mlpack 3.0.0, by a new method:
  //! NeighborSearchMode SearchMode().
  bool SingleMode() const { return singleMode; }
  //! Modify whether or not search is done in single-tree mode.
  //! Deprecated. Will be replaced in mlpack 3.0.0, by a new method:
  //! NeighborSearchMode& SearchMode().
  bool& SingleMode() { return singleMode; }

  //! Access whether or not search is done in greedy mode.
  //! Deprecated. Will be replaced in mlpack 3.0.0, by a new method:
  //! NeighborSearchMode SearchMode().
  bool Greedy() const { return greedy; }
  //! Modify whether or not search is done in greedy mode.
  //! Deprecated. Will be replaced in mlpack 3.0.0, by a new method:
  //! NeighborSearchMode& SearchMode().
  bool& Greedy() { return greedy; }
=======
  //! Access the search mode.
  NeighborSearchMode SearchMode() const { return searchMode; }
  //! Modify the search mode.
  NeighborSearchMode& SearchMode() { return searchMode; }
>>>>>>> 211ec7bc

  //! Access the relative error to be considered in approximate search.
  double Epsilon() const { return epsilon; }
  //! Modify the relative error to be considered in approximate search.
  double& Epsilon() { return epsilon; }

  //! Access the reference dataset.
  const MatType& ReferenceSet() const { return *referenceSet; }

  //! Access the reference tree.
  const Tree& ReferenceTree() const { return *referenceTree; }
  //! Modify the reference tree.
  Tree& ReferenceTree() { return *referenceTree; }

  //! Serialize the NeighborSearch model.
  template<typename Archive>
  void Serialize(Archive& ar, const unsigned int /* version */);

 private:
  //! Permutations of reference points during tree building.
  std::vector<size_t> oldFromNewReferences;
  //! Pointer to the root of the reference tree.
  Tree* referenceTree;
  //! Reference dataset.  In some situations we may be the owner of this.
  const MatType* referenceSet;

  //! If true, this object created the trees and is responsible for them.
  bool treeOwner;
  //! If true, we own the reference set.
  bool setOwner;

  //! Indicates the neighbor search mode.
  NeighborSearchMode searchMode;
  //! Indicates the relative error to be considered in approximate search.
  double epsilon;

  //! Instantiation of metric.
  MetricType metric;

  //! The total number of base cases.
  size_t baseCases;
  //! The total number of scores (applicable for non-naive search).
  size_t scores;

  //! If this is true, the reference tree bounds need to be reset on a call to
  //! Search() without a query set.
  bool treeNeedsReset;

  //! The NSModel class should have access to internal members.
  template<typename SortPol>
  friend class TrainVisitor;
}; // class NeighborSearch

} // namespace neighbor
} // namespace mlpack

// Include implementation.
#include "neighbor_search_impl.hpp"

// Include convenience typedefs.
#include "typedef.hpp"

#endif<|MERGE_RESOLUTION|>--- conflicted
+++ resolved
@@ -199,117 +199,6 @@
                  const MetricType metric = MetricType());
 
   /**
-<<<<<<< HEAD
-   * Initialize the NeighborSearch object, passing a reference dataset (this is
-   * the dataset which is searched).  Optionally, perform the computation in
-   * naive mode or single-tree mode.  An initialized distance metric can be
-   * given, for cases where the metric has internal data (i.e. the
-   * distance::MahalanobisDistance class).
-   *
-   * Deprecated. Will be removed in mlpack 3.0.0.
-   *
-   * This method will copy the matrices to internal copies, which are rearranged
-   * during tree-building.  You can avoid this extra copy by pre-constructing
-   * the trees and passing them using a different constructor, or by using the
-   * construct that takes an rvalue reference to the dataset.
-   *
-   * @param referenceSet Set of reference points.
-   * @param naive If true, O(n^2) naive search will be used (as opposed to
-   *      dual-tree search).  This overrides singleMode (if it is set to true).
-   * @param singleMode If true, single-tree search will be used (as opposed to
-   *      dual-tree search).
-   * @param epsilon Relative approximate error (non-negative).
-   * @param metric An optional instance of the MetricType class.
-   */
-  mlpack_deprecated NeighborSearch(const MatType& referenceSet,
-                                   const bool naive,
-                                   const bool singleMode = false,
-                                   const double epsilon = 0,
-                                   const MetricType metric = MetricType());
-
-  /**
-   * Initialize the NeighborSearch object, taking ownership of the reference
-   * dataset (this is the dataset which is searched).  Optionally, perform the
-   * computation in naive mode or single-tree mode.  An initialized distance
-   * metric can be given, for cases where the metric has internal data (i.e. the
-   * distance::MahalanobisDistance class).
-   *
-   * Deprecated. Will be removed in mlpack 3.0.0.
-   *
-   * This method will not copy the data matrix, but will take ownership of it,
-   * and depending on the type of tree used, may rearrange the points.  If you
-   * would rather a copy be made, consider using the constructor that takes a
-   * const reference to the data instead.
-   *
-   * @param referenceSet Set of reference points.
-   * @param naive If true, O(n^2) naive search will be used (as opposed to
-   *      dual-tree search).  This overrides singleMode (if it is set to true).
-   * @param singleMode If true, single-tree search will be used (as opposed to
-   *      dual-tree search).
-   * @param epsilon Relative approximate error (non-negative).
-   * @param metric An optional instance of the MetricType class.
-   */
-  mlpack_deprecated NeighborSearch(MatType&& referenceSet,
-                                   const bool naive,
-                                   const bool singleMode = false,
-                                   const double epsilon = 0,
-                                   const MetricType metric = MetricType());
-
-  /**
-   * Initialize the NeighborSearch object with the given pre-constructed
-   * reference tree (this is the tree built on the points that will be
-   * searched).  Optionally, choose to use single-tree mode.  Naive mode is not
-   * available as an option for this constructor.  Additionally, an instantiated
-   * distance metric can be given, for cases where the distance metric holds
-   * data.
-   *
-   * Deprecated. Will be removed in mlpack 3.0.0.
-   *
-   * This method won't take ownership of the given tree. There is no copying of
-   * the data matrices in this constructor (because tree-building is not
-   * necessary), so this is the constructor to use when copies absolutely must
-   * be avoided.
-   *
-   * @note
-   * Mapping the points of the matrix back to their original indices is not done
-   * when this constructor is used, so if the tree type you are using maps
-   * points (like BinarySpaceTree), then you will have to perform the re-mapping
-   * manually.
-   * @endnote
-   *
-   * @param referenceTree Pre-built tree for reference points.
-   * @param singleMode Whether single-tree computation should be used (as
-   *      opposed to dual-tree computation).
-   * @param epsilon Relative approximate error (non-negative).
-   * @param metric Instantiated distance metric.
-   */
-  mlpack_deprecated NeighborSearch(Tree* referenceTree,
-                                   const bool singleMode,
-                                   const double epsilon = 0,
-                                   const MetricType metric = MetricType());
-
-  /**
-   * Create a NeighborSearch object without any reference data.  If Search() is
-   * called before a reference set is set with Train(), an exception will be
-   * thrown.
-   *
-   * Deprecated. Will be removed in mlpack 3.0.0.
-   *
-   * @param naive Whether to use naive search.
-   * @param singleMode Whether single-tree computation should be used (as
-   *      opposed to dual-tree computation).
-   * @param epsilon Relative approximate error (non-negative).
-   * @param metric Instantiated metric.
-   */
-  mlpack_deprecated NeighborSearch(const bool naive,
-                                   const bool singleMode = false,
-                                   const double epsilon = 0,
-                                   const MetricType metric = MetricType());
-
-
-  /**
-=======
->>>>>>> 211ec7bc
    * Delete the NeighborSearch object. The tree is the only member we are
    * responsible for deleting.  The others will take care of themselves.
    */
@@ -334,16 +223,6 @@
    * @param referenceSet New set of reference data.
    */
   void Train(MatType&& referenceSet);
-
-  /**
-   * Set the reference tree to a new reference tree.
-   *
-   * This method is deprecated and will be removed in mlpack 3.0.0! Train()
-   * methods taking a reference to the reference tree are preferred.
-   *
-   * @param referenceTree Pre-built tree for reference points.
-   */
-  mlpack_deprecated void Train(Tree* referenceTree);
 
   /**
    * Set the reference tree as a copy of the given reference tree.
@@ -392,9 +271,6 @@
    * matrices will be set to the size of n columns by k rows, where n is the
    * number of points in the query dataset and k is the number of neighbors
    * being searched for.
-   *
-   * This method is deprecated and will be removed in mlpack 3.0.0! The Search()
-   * method taking a reference to the query tree is preferred.
    *
    * Note that if you are calling Search() multiple times with a single query
    * tree, you need to reset the bounds in the statistic of each query node,
@@ -409,32 +285,6 @@
    * @param sameSet Denotes whether or not the reference and query sets are the
    *      same.
    */
-  mlpack_deprecated void Search(Tree* queryTree,
-                                const size_t k,
-                                arma::Mat<size_t>& neighbors,
-                                arma::mat& distances,
-                                bool sameSet = false);
-
-  /**
-   * Given a pre-built query tree, search for the nearest neighbors of each
-   * point in the query tree, storing the output in the given matrices.  The
-   * matrices will be set to the size of n columns by k rows, where n is the
-   * number of points in the query dataset and k is the number of neighbors
-   * being searched for.
-   *
-   * Note that if you are calling Search() multiple times with a single query
-   * tree, you need to reset the bounds in the statistic of each query node,
-   * otherwise the result may be wrong!  You can do this by calling
-   * TreeType::Stat()::Reset() on each node in the query tree.
-   *
-   * @param queryTree Tree built on query points.
-   * @param k Number of neighbors to search for.
-   * @param neighbors Matrix storing lists of neighbors for each query point.
-   * @param distances Matrix storing distances of neighbors for each query
-   *      point.
-   * @param sameSet Denotes whether or not the reference and query sets are the
-   *      same.
-   */
   void Search(Tree& queryTree,
               const size_t k,
               arma::Mat<size_t>& neighbors,
@@ -498,39 +348,10 @@
   //! Return the number of node combination scores during the last search.
   size_t Scores() const { return scores; }
 
-<<<<<<< HEAD
-  //! Access whether or not search is done in naive linear scan mode.
-  //! Deprecated. Will be replaced in mlpack 3.0.0, by a new method:
-  //! NeighborSearchMode SearchMode().
-  bool Naive() const { return naive; }
-  //! Modify whether or not search is done in naive linear scan mode.
-  //! Deprecated. Will be replaced in mlpack 3.0.0, by a new method:
-  //! NeighborSearchMode& SearchMode().
-  bool& Naive() { return naive; }
-
-  //! Access whether or not search is done in single-tree mode.
-  //! Deprecated. Will be replaced in mlpack 3.0.0, by a new method:
-  //! NeighborSearchMode SearchMode().
-  bool SingleMode() const { return singleMode; }
-  //! Modify whether or not search is done in single-tree mode.
-  //! Deprecated. Will be replaced in mlpack 3.0.0, by a new method:
-  //! NeighborSearchMode& SearchMode().
-  bool& SingleMode() { return singleMode; }
-
-  //! Access whether or not search is done in greedy mode.
-  //! Deprecated. Will be replaced in mlpack 3.0.0, by a new method:
-  //! NeighborSearchMode SearchMode().
-  bool Greedy() const { return greedy; }
-  //! Modify whether or not search is done in greedy mode.
-  //! Deprecated. Will be replaced in mlpack 3.0.0, by a new method:
-  //! NeighborSearchMode& SearchMode().
-  bool& Greedy() { return greedy; }
-=======
   //! Access the search mode.
   NeighborSearchMode SearchMode() const { return searchMode; }
   //! Modify the search mode.
   NeighborSearchMode& SearchMode() { return searchMode; }
->>>>>>> 211ec7bc
 
   //! Access the relative error to be considered in approximate search.
   double Epsilon() const { return epsilon; }
