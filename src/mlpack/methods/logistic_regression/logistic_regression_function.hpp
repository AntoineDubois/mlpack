--- conflicted
+++ resolved
@@ -134,7 +134,6 @@
 
   /**
    * Evaluate the gradient of the logistic regression log-likelihood function
-<<<<<<< HEAD
    * with the given parameters, for the given batch size from a given point the
    * in dataset. This is useful for optimizers such as SGD, which require a
    * separable objective function.
@@ -149,7 +148,8 @@
                 const size_t begin,
                 const size_t batchSize,
                 arma::mat& gradient) const;
-=======
+  /**
+   * Evaluate the gradient of the logistic regression log-likelihood function
    * with the given parameters, and with respect to only one feature in the
    * dataset.  This is useful for optimizers such as SCD, which require
    * partial gradients.
@@ -162,7 +162,6 @@
   void PartialGradient(const arma::mat& parameters,
                        const size_t j,
                        arma::sp_mat& gradient) const;
->>>>>>> 748fe62d
 
   //! Return the initial point for the optimization.
   const arma::mat& GetInitialPoint() const { return initialPoint; }
