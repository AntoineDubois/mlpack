/**
 * @file methods/ann/layer/lookup_impl.hpp
 * @author Marcus Edel
 *
 * Implementation of the Lookup class a particular convolution, where the width
 * of the convolution is 1.
 *
 * mlpack is free software; you may redistribute it and/or modify it under the
 * terms of the 3-clause BSD license.  You should have received a copy of the
 * 3-clause BSD license along with mlpack.  If not, see
 * http://www.opensource.org/licenses/BSD-3-Clause for more information.
 */
#ifndef MLPACK_METHODS_ANN_LAYER_LOOKUP_IMPL_HPP
#define MLPACK_METHODS_ANN_LAYER_LOOKUP_IMPL_HPP

// In case it hasn't yet been included.
#include "lookup.hpp"

namespace mlpack {
namespace ann /** Artificial Neural Network. */ {

template <typename InputDataType, typename OutputDataType>
Lookup<InputDataType, OutputDataType>::Lookup(
    const size_t vocabSize,
    const size_t embeddingSize) :
    vocabSize(vocabSize),
    embeddingSize(embeddingSize)
{
  weights.set_size(vocabSize, embeddingSize);
}

template<typename InputDataType, typename OutputDataType>
template<typename eT>
void Lookup<InputDataType, OutputDataType>::Forward(
    const arma::Mat<eT>& input, arma::Mat<eT>& output)
{
  const size_t seqLength = input.n_rows;
  const size_t batchSize = input.n_cols;

  output.set_size(seqLength * embeddingSize, batchSize);

  for (size_t i = 0; i < batchSize; ++i)
  {
    //! ith column of output is a vectorized form of a matrix of shape
    //! (seqLength, embeddingSize) selected as a combination of rows from the
    //! weights. The MultiheadAttention class requires this particular ordering
    //! of matrix dimensions.
    output.col(i) = arma::vectorise(weights.rows(
        arma::conv_to<arma::uvec>::from(input.col(i)) - 1));
  }
}

template<typename InputDataType, typename OutputDataType>
template<typename eT>
void Lookup<InputDataType, OutputDataType>::Backward(
    const arma::Mat<eT>& /* input */,
    const arma::Mat<eT>& /* gy */,
    arma::Mat<eT>& /* g */)
{
  Log::Fatal << "Lookup cannot be used as an intermediate layer." << std::endl;
}

template<typename InputDataType, typename OutputDataType>
template<typename eT>
void Lookup<InputDataType, OutputDataType>::Gradient(
    const arma::Mat<eT>& input,
    const arma::Mat<eT>& error,
    arma::Mat<eT>& gradient)
{
  const size_t seqLength = input.n_rows;
  const size_t batchSize = input.n_cols;

  arma::Cube<eT> errorTemp(const_cast<arma::Mat<eT>&>(error).memptr(),
      seqLength, embeddingSize, batchSize, false, false);

  gradient.set_size(arma::size(weights));
  gradient.zeros();

  for (size_t i = 0; i < batchSize; ++i)
  {
    gradient.rows(arma::conv_to<arma::uvec>::from(input.col(i)) - 1)
        += errorTemp.slice(i);
  }
}

template<typename InputDataType, typename OutputDataType>
template<typename Archive>
void Lookup<InputDataType, OutputDataType>::serialize(
    Archive& ar)
{
<<<<<<< HEAD
  ar & CEREAL_NVP(inSize);
  ar & CEREAL_NVP(outSize);
=======
  ar & BOOST_SERIALIZATION_NVP(vocabSize);
  ar & BOOST_SERIALIZATION_NVP(embeddingSize);

  // This is inefficient, but we have to allocate this memory so that
  // WeightSetVisitor gets the right size.
  if (Archive::is_loading::value)
    weights.set_size(vocabSize, embeddingSize);
>>>>>>> 0ed562bd
}

} // namespace ann
} // namespace mlpack

#endif<|MERGE_RESOLUTION|>--- conflicted
+++ resolved
@@ -88,18 +88,13 @@
 void Lookup<InputDataType, OutputDataType>::serialize(
     Archive& ar)
 {
-<<<<<<< HEAD
-  ar & CEREAL_NVP(inSize);
-  ar & CEREAL_NVP(outSize);
-=======
-  ar & BOOST_SERIALIZATION_NVP(vocabSize);
-  ar & BOOST_SERIALIZATION_NVP(embeddingSize);
+  ar & CEREAL_NVP(vocabSize);
+  ar & CEREAL_NVP(embeddingSize);
 
   // This is inefficient, but we have to allocate this memory so that
   // WeightSetVisitor gets the right size.
   if (Archive::is_loading::value)
     weights.set_size(vocabSize, embeddingSize);
->>>>>>> 0ed562bd
 }
 
 } // namespace ann
