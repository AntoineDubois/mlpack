--- conflicted
+++ resolved
@@ -48,11 +48,7 @@
     // (embeddingSize, seqLength) selected as a combination of columns from the
     // weights.
     output.col(i) = vectorise(weights.cols(
-<<<<<<< HEAD
-        arma::conv_to<arma::uvec>::from(input.col(i)) - 1));
-=======
         ConvTo<arma::uvec>::From(input.col(i)) - 1));
->>>>>>> 7ee0fbbd
   }
 }
 
