/**
 * @file methods/ann/loss_functions/poisson_nll_loss_impl.hpp
 * @author Mrityunjay Tripathi
 *
 * Implementation of the PoissonNLLLossType class.
 *
 * mlpack is free software; you may redistribute it and/or modify it under the
 * terms of the 3-clause BSD license.  You should have received a copy of the
 * 3-clause BSD license along with mlpack.  If not, see
 * http://www.opensource.org/licenses/BSD-3-Clause for more information.
 */
#ifndef MLPACK_METHODS_ANN_LOSS_FUNCTIONS_POISSON_NLL_LOSS_IMPL_HPP
#define MLPACK_METHODS_ANN_LOSS_FUNCTIONS_POISSON_NLL_LOSS_IMPL_HPP


// In case it hasn't yet been included.
#include "poisson_nll_loss.hpp"

namespace mlpack {
namespace ann /** Artificial Neural Network. */ {

template<typename MatType>
PoissonNLLLossType<MatType>::PoissonNLLLossType(
    const bool logInput,
    const bool full,
<<<<<<< HEAD
    const typename MatType::elem_type eps,
    const bool mean):
=======
    const typename InputDataType::elem_type eps,
    const bool reduction):
>>>>>>> c4bb721e
    logInput(logInput),
    full(full),
    eps(eps),
    reduction(reduction)
{
  Log::Assert(eps >= 0, "Epsilon (eps) must be greater than or equal to zero.");
}

template<typename MatType>
typename MatType::elem_type PoissonNLLLossType<MatType>::Forward(
    const MatType& prediction,
    const MatType& target)
{
  MatType loss(arma::size(prediction));

  if (logInput)
    loss = arma::exp(prediction) - target % prediction;
  else
  {
    CheckProbs(prediction);
    loss = prediction - target % arma::log(prediction + eps);
  }

  if (full)
  {
    const auto mask = target > 1.0;
    const MatType approx = target % arma::log(target) - target
        + 0.5 * arma::log(2 * M_PI * target);
    loss.elem(arma::find(mask)) += approx.elem(arma::find(mask));
  }
  typename PredictionType::elem_type lossSum = arma::accu(loss);
  
  if (reduction)
    return lossSum;
  
  return lossSum / loss.n_elem;
}

template<typename MatType>
void PoissonNLLLossType<MatType>::Backward(
    const MatType& prediction,
    const MatType& target,
    MatType& loss)
{
  loss.set_size(size(prediction));

  if (logInput)
    loss = (arma::exp(prediction) - target);
  else
    loss = (1 - target / (prediction + eps));

  if (!reduction)
    loss = loss / loss.n_elem;
}

template<typename MatType>
template<typename Archive>
void PoissonNLLLossType<MatType>::serialize(
    Archive& ar,
    const uint32_t /* version */)
{
  ar(CEREAL_NVP(logInput));
  ar(CEREAL_NVP(full));
  ar(CEREAL_NVP(eps));
  ar(CEREAL_NVP(reduction));
}

} // namespace ann
} // namespace mlpack

#endif<|MERGE_RESOLUTION|>--- conflicted
+++ resolved
@@ -23,13 +23,8 @@
 PoissonNLLLossType<MatType>::PoissonNLLLossType(
     const bool logInput,
     const bool full,
-<<<<<<< HEAD
     const typename MatType::elem_type eps,
-    const bool mean):
-=======
-    const typename InputDataType::elem_type eps,
-    const bool reduction):
->>>>>>> c4bb721e
+    const bool reduction) :
     logInput(logInput),
     full(full),
     eps(eps),
