--- conflicted
+++ resolved
@@ -81,14 +81,7 @@
   void serialize(Archive& ar, const uint32_t version);
 
  private:
-<<<<<<< HEAD
-  //! The boolean value that tells if reduction is sum or mean.
-=======
-  //! Locally-stored output parameter object.
-  OutputDataType outputParameter;
-
   //! Boolean value that tells if reduction is 'sum' or 'mean'.
->>>>>>> c4bb721e
   bool reduction;
 }; // class SoftMarginLossType
 
