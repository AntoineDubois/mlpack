--- conflicted
+++ resolved
@@ -226,10 +226,10 @@
     // We want to be sure we have the correct number of dimensions in the
     // dataset.
     // Prevent underflow.
-    const size_t labels = (parameters.n_rows == 0) ? size_t(0) :
+    const size_t dimensionality = (parameters.n_rows == 0) ? size_t(0) :
         size_t(parameters.n_rows - 1);
-    util::CheckSameDimensionality(point, labels, "LinearRegression::Predict()",
-        "point");
+    util::CheckSameDimensionality(point, dimensionality,
+        "LinearRegression::Predict()", "point");
 
     return dot(parameters.subvec(1, parameters.n_elem - 1).t(), point) +
         parameters(0);
@@ -258,13 +258,9 @@
     // Prevent underflow.
     const size_t dimensionality = (parameters.n_rows == 0) ? size_t(0) :
         size_t(parameters.n_rows - 1);
-<<<<<<< HEAD
-    util::CheckSameDimensionality(points, labels, "LinearRegression::Predict()",
-        "points");
-=======
     util::CheckSameDimensionality(points, dimensionality,
         "LinearRegression::Predict()", "points");
->>>>>>> 3a1b032e
+
     // Get the predictions, but this ignores the intercept value
     // (parameters[0]).
     predictions = parameters.subvec(1, parameters.n_elem - 1).t() * points;
