--- conflicted
+++ resolved
@@ -47,11 +47,6 @@
   set(CMAKE_C_FLAGS "${CMAKE_C_FLAGS} -Wall -Wextra")
 endif()
 
-# These support libraries are used if we need to link against something
-# specific.
-set(COMPILER_SUPPORT_LIBRARIES_MLPACK "")
-set(COMPILER_SUPPORT_LIBRARIES "")
-
 # If using clang, we have to link against libc++ depending on the
 # OS (at least on some systems). Further, gcc sometimes optimizes calls to
 # math.h functions, making -lm unnecessary with gcc, but it may still be
@@ -79,14 +74,8 @@
      endif()
   endif()
 
-<<<<<<< HEAD
-  set(CMAKE_EXE_LINKER_FLAGS "${CMAKE_EXE_LINKER_FLAGS} -lm")
-  set(CMAKE_SHARED_LINKER_FLAGS "${CMAKE_SHARED_LINKER_FLAGS} -lm")
-  set(CMAKE_MODULE_LINKER_FLAGS "${CMAKE_MODULE_LINKER_FLAGS} -lm")
+  # Link everything with -lm.
   set(MLPACK_LIBRARIES ${MLPACK_LIBRARIES} "m")
-=======
-  # Link everything with -lm.
-  set(COMPILER_SUPPORT_LIBRARIES ${COMPILER_SUPPORT_LIBRARIES} "m")
 endif()
 
 # Setup build for test coverage
@@ -102,8 +91,7 @@
           "gcov not found! gcov is required when BUILD_WITH_COVERAGE=ON.")
     endif()
 
-    set(COMPILER_MLPACK_SUPPORT_LIBRARIES
-        ${COMPILER_SUPPORT_MLPACK_LIBRARIES} "supc++")
+    set(MLPACK_LIBRARIES ${MLPACK_LIBRARIES} "supc++")
     set(CMAKE_CXX_FLAGS "${CMAKE_CXX_FLAGS} --coverage -fno-inline -fno-inline-small-functions -fno-default-inline -fprofile-arcs -fkeep-inline-functions")
     message(STATUS "Adding debug compile options for code coverage.")
     # Remove optimizations for better line coverage
@@ -119,7 +107,6 @@
   else()
     message(FATAL_ERROR "BUILD_WITH_COVERAGE can only work with GNU environment.")
   endif()
->>>>>>> e801f30f
 endif()
 
 # For clock_gettime().
@@ -521,8 +508,6 @@
   endforeach ()
 
   foreach(lib ${MLPACK_LIBRARIES})
-    message("lib is ${lib}")
-
     string(SUBSTRING "${lib}" 0 1 first)
     if ("${first}" STREQUAL "/")
       set(MLPACK_LIBRARIES_STRING "${MLPACK_LIBRARIES_STRING} -L${lib}")
