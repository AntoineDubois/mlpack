--- conflicted
+++ resolved
@@ -1,6 +1,5 @@
 ### mlpack ?.?.?
 ###### ????-??-??
-<<<<<<< HEAD
   * Added bindings for _R_ during Google Summer of Code (#2556).
 
   * Added common striptype function for all bindings (#2556).
@@ -11,9 +10,8 @@
     methods/hoeffding_trees/information_gain.hpp (#2556).
 
   * Added macro for changing stream of printing and warnings/errors (#2556).
-=======
+
   * Added Soft Actor-Critic to RL methods (#2487).
->>>>>>> da83453e
 
   * Added Categorical DQN to q_networks (#2454).
 
